<?xml version="1.0" encoding="utf-8"?>
<!--
/*
**
** Copyright 2011, The Android Open Source Project
**
** Licensed under the Apache License, Version 2.0 (the "License");
** you may not use this file except in compliance with the License.
** You may obtain a copy of the License at
**
**     http://www.apache.org/licenses/LICENSE-2.0
**
** Unless required by applicable law or agreed to in writing, software
** distributed under the License is distributed on an "AS IS" BASIS,
** WITHOUT WARRANTIES OR CONDITIONS OF ANY KIND, either express or implied.
** See the License for the specific language governing permissions and
** limitations under the License.
*/
-->
<resources xmlns:xliff="urn:oasis:names:tc:xliff:document:1.2">
    <!-- U+00E1: "á" LATIN SMALL LETTER A WITH ACUTE -->
    <string name="more_keys_for_a">&#x00E1;</string>
    <!-- U+00E9: "é" LATIN SMALL LETTER E WITH ACUTE -->
    <string name="more_keys_for_e">&#x00E9;</string>
    <!-- U+00ED: "í" LATIN SMALL LETTER I WITH ACUTE -->
    <string name="more_keys_for_i">&#x00ED;</string>
    <!-- U+00F3: "ó" LATIN SMALL LETTER O WITH ACUTE
         U+00F6: "ö" LATIN SMALL LETTER O WITH DIAERESIS
         U+0151: "ő" LATIN SMALL LETTER O WITH DOUBLE ACUTE -->
    <string name="more_keys_for_o">&#x00F3;,&#x00F6;,&#x0151;</string>
    <!-- U+00FA: "ú" LATIN SMALL LETTER U WITH ACUTE
         U+00FC: "ü" LATIN SMALL LETTER U WITH DIAERESIS
<<<<<<< HEAD
         U+0171: "ű" LATIN SMALL LETTER U WITH DOUBLE ACUTE -->
    <string name="more_keys_for_u">&#x00FA;,&#x00FC;,&#x0171;</string>
=======
         U+0171: "ű" LATIN SMALL LETTER U WITH DOUBLE ACUTE
         U+00FB: "û" LATIN SMALL LETTER U WITH CIRCUMFLEX
         U+00F9: "ù" LATIN SMALL LETTER U WITH GRAVE
         U+016B: "ū" LATIN SMALL LETTER U WITH MACRON -->
    <string name="more_keys_for_u">&#x00FA;,&#x00FC;,&#x0171;,&#x00FB;,&#x00F9;,&#x016B;</string>
    <string name="single_quotes">!text/single_9qm_rqm</string>
    <string name="double_quotes">!text/double_9qm_rqm</string>
    <string name="single_angle_quotes">!text/single_raqm_laqm</string>
    <string name="double_angle_quotes">!text/double_raqm_laqm</string>
>>>>>>> a063ccb0
</resources><|MERGE_RESOLUTION|>--- conflicted
+++ resolved
@@ -30,10 +30,6 @@
     <string name="more_keys_for_o">&#x00F3;,&#x00F6;,&#x0151;</string>
     <!-- U+00FA: "ú" LATIN SMALL LETTER U WITH ACUTE
          U+00FC: "ü" LATIN SMALL LETTER U WITH DIAERESIS
-<<<<<<< HEAD
-         U+0171: "ű" LATIN SMALL LETTER U WITH DOUBLE ACUTE -->
-    <string name="more_keys_for_u">&#x00FA;,&#x00FC;,&#x0171;</string>
-=======
          U+0171: "ű" LATIN SMALL LETTER U WITH DOUBLE ACUTE
          U+00FB: "û" LATIN SMALL LETTER U WITH CIRCUMFLEX
          U+00F9: "ù" LATIN SMALL LETTER U WITH GRAVE
@@ -43,5 +39,4 @@
     <string name="double_quotes">!text/double_9qm_rqm</string>
     <string name="single_angle_quotes">!text/single_raqm_laqm</string>
     <string name="double_angle_quotes">!text/double_raqm_laqm</string>
->>>>>>> a063ccb0
 </resources>