<?xml version="1.0" encoding="utf-8"?>
<!--
/*
**
** Copyright 2010, The Android Open Source Project
**
** Licensed under the Apache License, Version 2.0 (the "License");
** you may not use this file except in compliance with the License.
** You may obtain a copy of the License at
**
**     http://www.apache.org/licenses/LICENSE-2.0
**
** Unless required by applicable law or agreed to in writing, software
** distributed under the License is distributed on an "AS IS" BASIS,
** WITHOUT WARRANTIES OR CONDITIONS OF ANY KIND, either express or implied.
** See the License for the specific language governing permissions and
** limitations under the License.
*/
-->
<resources xmlns:xliff="urn:oasis:names:tc:xliff:document:1.2">
    <string name="more_keys_for_a"></string>
    <string name="more_keys_for_e"></string>
    <string name="more_keys_for_i"></string>
    <string name="more_keys_for_o"></string>
    <string name="more_keys_for_u"></string>
    <string name="more_keys_for_s"></string>
    <string name="more_keys_for_n"></string>
    <string name="more_keys_for_c"></string>
    <string name="more_keys_for_y"></string>
    <string name="more_keys_for_d"></string>
    <string name="more_keys_for_r"></string>
    <string name="more_keys_for_t"></string>
    <string name="more_keys_for_z"></string>
    <string name="more_keys_for_k"></string>
    <string name="more_keys_for_l"></string>
    <string name="more_keys_for_g"></string>
    <string name="more_keys_for_v"></string>
    <string name="more_keys_for_h"></string>
    <string name="more_keys_for_j"></string>
    <string name="more_keys_for_w"></string>
    <string name="keylabel_for_nordic_row1_11"></string>
    <string name="keylabel_for_nordic_row2_10"></string>
    <string name="keylabel_for_nordic_row2_11"></string>
    <string name="more_keys_for_nordic_row2_10"></string>
    <string name="more_keys_for_nordic_row2_11"></string>
    <string name="keylabel_for_east_slavic_row1_9"></string>
    <string name="keylabel_for_east_slavic_row1_12"></string>
    <string name="keylabel_for_east_slavic_row2_1"></string>
<<<<<<< HEAD
    <string name="keylabel_for_east_slavic_row2_2"></string>
=======
    <string name="keylabel_for_east_slavic_row2_11"></string>
>>>>>>> be07aad4
    <string name="keylabel_for_east_slavic_row3_5"></string>
    <string name="more_keys_for_cyrillic_u"></string>
    <string name="more_keys_for_cyrillic_en"></string>
<<<<<<< HEAD
    <string name="more_keys_for_cyrillic_g"></string>
    <string name="more_keys_for_cyrillic_ha"></string>
=======
    <string name="more_keys_for_cyrillic_ghe"></string>
>>>>>>> be07aad4
    <string name="more_keys_for_east_slavic_row2_1"></string>
    <string name="more_keys_for_cyrillic_o"></string>
    <string name="more_keys_for_cyrillic_soft_sign"></string>
    <string name="keylabel_for_south_slavic_row1_6"></string>
    <string name="keylabel_for_south_slavic_row2_11"></string>
    <string name="keylabel_for_south_slavic_row3_1"></string>
    <string name="keylabel_for_south_slavic_row3_8"></string>
    <string name="more_keys_for_cyrillic_ie"></string>
    <string name="more_keys_for_cyrillic_i"></string>
    <string name="more_keys_for_single_quote">!fixedColumnOrder!4,&#x2018;,&#x2019;,&#x201A;,&#x201B;</string>
    <!-- TODO: Neither DroidSans nor Roboto have the glyph for U+201F DOUBLE HIGH-REVERSED-9 QUOTATION MARK. -->
    <!-- <string name="more_keys_for_double_quote">!fixedColumnOrder!6,&#x201C;,&#x201D;,&#x201E;,&#x201F;,&#x00AB;,&#x00BB;</string> -->
    <string name="more_keys_for_double_quote">!fixedColumnOrder!4,&#x201C;,&#x201D;,&#x00AB;,&#x00BB;</string>
    <!-- TODO: Neither DroidSans nor Roboto have the glyph for U+201F DOUBLE HIGH-REVERSED-9 QUOTATION MARK. -->
    <!-- <string name="more_keys_for_tablet_double_quote">!fixedColumnOrder!6,&#x201C;,&#x201D;,&#x201E;,&#x201F;,&#x00AB;,&#x00BB;,&#x2018;,&#x2019;,&#x201A;,&#x201B;</string> -->
    <string name="more_keys_for_tablet_double_quote">!fixedColumnOrder!4,&#x201C;,&#x201D;,&#x00AB;,&#x00BB;,&#x2018;,&#x2019;,&#x201A;,&#x201B;</string>
    <!-- U+00A2: "¢" CENT SIGN
         U+00A3: "£" POUND SIGN
         U+20AC: "€" EURO SIGN
         U+00A5: "¥" YEN SIGN
         U+20B1: "₱" PESO SIGN
         U+20B9: "₹" RUPEE SIGN -->
    <string name="more_keys_for_currency_dollar">&#x00A2;,&#x00A3;,&#x20AC;,&#x00A5;,&#x20B1;,&#x20B9;</string>
    <string name="more_keys_for_currency_euro">&#x00A2;,&#x00A3;,$,&#x00A5;,&#x20B1;,&#x20B9;</string>
    <string name="more_keys_for_currency_pound">&#x00A2;,$,&#x20AC;,&#x00A5;,&#x20B1;,&#x20B9;</string>
    <string name="more_keys_for_currency_general">&#x00A2;,$,&#x20AC;,&#x00A3;,&#x00A5;,&#x20B1;,&#x20B9;</string>
    <string name="more_keys_for_punctuation">"!fixedColumnOrder!8,\",\',#,-,:,!,\\,,\?,\@,&amp;,\\%,+,;,/,(,)"</string>
    <!-- U+2020: "†" DAGGER
         U+2021: "‡" DOUBLE DAGGER
         U+2605: "★" BLACK STAR -->
    <string name="more_keys_for_star">&#x2020;,&#x2021;,&#x2605;</string>
    <!-- U+266A: "♪" EIGHTH NOTE
         U+2665: "♥" BLACK HEART SUIT
         U+2660: "♠" BLACK SPADE SUIT
         U+2666: "♦" BLACK DIAMOND SUIT
         U+2663: "♣" BLACK CLUB SUIT -->
    <string name="more_keys_for_bullet">&#x266A;,&#x2665;,&#x2660;,&#x2666;,&#x2663;</string>
    <!-- U+00B1: "±" PLUS-MINUS SIGN -->
    <string name="more_keys_for_plus">&#x00B1;</string>
    <!-- The all letters need to be mirrored are found at
         http://www.unicode.org/Public/6.1.0/ucd/BidiMirroring.txt -->
    <string name="more_keys_for_left_parenthesis">!fixedColumnOrder!3,&lt;,{,[</string>
    <string name="more_keys_for_right_parenthesis">!fixedColumnOrder!3,&gt;,},]</string>
    <!-- U+2039: "‹" SINGLE LEFT-POINTING ANGLE QUOTATION MARK
         U+203A: "›" SINGLE RIGHT-POINTING ANGLE QUOTATION MARK
         U+2264: "≤" LESS-THAN OR EQUAL TO
         U+2265: "≥" GREATER-THAN EQUAL TO
         U+00AB: "«" LEFT-POINTING DOUBLE ANGLE QUOTATION MARK
         U+00BB: "»" RIGHT-POINTING DOUBLE ANGLE QUOTATION MARK
         The following characters don't need BIDI mirroring.
         U+2018: "‘" LEFT SINGLE QUOTATION MARK
         U+2019: "’" RIGHT SINGLE QUOTATION MARK
         U+201A: "‚" SINGLE LOW-9 QUOTATION MARK
         U+201B: "‛" SINGLE HIGH-REVERSED-9 QUOTATION MARK
         U+201C: "“" LEFT DOUBLE QUOTATION MARK
         U+201D: "”" RIGHT DOUBLE QUOTATION MARK
         U+201E: "„" DOUBLE LOW-9 QUOTATION MARK
         U+201F: "‟" DOUBLE HIGH-REVERSED-9 QUOTATION MARK -->
    <string name="more_keys_for_less_than">!fixedColumnOrder!3,&#x2039;,&#x2264;,&#x00AB;</string>
    <string name="more_keys_for_greater_than">!fixedColumnOrder!3,&#x203A;,&#x2265;,&#x00BB;</string>
    <string name="more_keys_for_arabic_diacritics"></string>
    <string name="keyhintlabel_for_arabic_diacritics"></string>
    <string name="keylabel_for_symbols_1">1</string>
    <string name="keylabel_for_symbols_2">2</string>
    <string name="keylabel_for_symbols_3">3</string>
    <string name="keylabel_for_symbols_4">4</string>
    <string name="keylabel_for_symbols_5">5</string>
    <string name="keylabel_for_symbols_6">6</string>
    <string name="keylabel_for_symbols_7">7</string>
    <string name="keylabel_for_symbols_8">8</string>
    <string name="keylabel_for_symbols_9">9</string>
    <string name="keylabel_for_symbols_0">0</string>
    <string name="additional_more_keys_for_symbols_1"></string>
    <string name="additional_more_keys_for_symbols_2"></string>
    <string name="additional_more_keys_for_symbols_3"></string>
    <string name="additional_more_keys_for_symbols_4"></string>
    <string name="additional_more_keys_for_symbols_5"></string>
    <string name="additional_more_keys_for_symbols_6"></string>
    <string name="additional_more_keys_for_symbols_7"></string>
    <string name="additional_more_keys_for_symbols_8"></string>
    <string name="additional_more_keys_for_symbols_9"></string>
    <string name="additional_more_keys_for_symbols_0"></string>
    <!-- U+00B9: "¹" SUPERSCRIPT ONE
         U+00BD: "½" VULGAR FRACTION ONE HALF
         U+2153: "⅓" VULGAR FRACTION ONE THIRD
         U+00BC: "¼" VULGAR FRACTION ONE QUARTER
         U+215B: "⅛" VULGAR FRACTION ONE EIGHTH -->
    <string name="more_keys_for_symbols_1">&#x00B9;,&#x00BD;,&#x2153;,&#x00BC;,&#x215B;</string>
    <!-- U+00B2: "²" SUPERSCRIPT TWO
         U+2154: "⅔" VULGAR FRACTION TWO THIRDS -->
    <string name="more_keys_for_symbols_2">&#x00B2;,&#x2154;</string>
    <!-- U+00B3: "³" SUPERSCRIPT THREE
         U+00BE: "¾" VULGAR FRACTION THREE QUARTERS
         U+215C: "⅜" VULGAR FRACTION THREE EIGHTHS -->
    <string name="more_keys_for_symbols_3">&#x00B3;,&#x00BE;,&#x215C;</string>
    <!-- U+2074: "⁴" SUPERSCRIPT FOUR -->
    <string name="more_keys_for_symbols_4">&#x2074;</string>
    <!-- U+215D: "⅝" VULGAR FRACTION FIVE EIGHTHS -->
    <string name="more_keys_for_symbols_5">&#x215D;</string>
    <string name="more_keys_for_symbols_6"></string>
    <!-- U+215E: "⅞" VULGAR FRACTION SEVEN EIGHTHS -->
    <string name="more_keys_for_symbols_7">&#x215E;</string>
    <string name="more_keys_for_symbols_8"></string>
    <string name="more_keys_for_symbols_9"></string>
    <!-- U+207F: "ⁿ" SUPERSCRIPT LATIN SMALL LETTER N
         U+2205: "∅" EMPTY SET -->
    <string name="more_keys_for_symbols_0">&#x207F;,&#x2205;</string>
    <string name="keylabel_for_comma">,</string>
    <string name="more_keys_for_comma"></string>
    <string name="keylabel_for_symbols_question">\?</string>
    <string name="keylabel_for_symbols_semicolon">;</string>
    <string name="keylabel_for_symbols_percent">%</string>
    <!-- U+00A1: "¡" INVERTED EXCLAMATION MARK -->
    <string name="more_keys_for_symbols_exclamation">&#x00A1;</string>
    <!-- U+00BF: "¿" INVERTED QUESTION MARK -->
    <string name="more_keys_for_symbols_question">&#x00BF;</string>
    <string name="more_keys_for_symbols_semicolon"></string>
    <!-- U+2030: "‰" PER MILLE SIGN -->
    <string name="more_keys_for_symbols_percent">&#x2030;</string>
    <string name="keylabel_for_tablet_comma">,</string>
    <string name="keyhintlabel_for_tablet_comma">!</string>
    <string name="more_keys_for_tablet_comma">!</string>
    <string name="keyhintlabel_for_tablet_period">\?</string>
    <string name="more_keys_for_tablet_period">\?</string>
    <string name="keylabel_for_apostrophe">\'</string>
    <string name="keyhintlabel_for_apostrophe">\"</string>
    <string name="more_keys_for_apostrophe">\"</string>
    <string name="more_keys_for_q"></string>
    <string name="more_keys_for_x"></string>
    <string name="keylabel_for_q">q</string>
    <string name="keylabel_for_w">w</string>
    <string name="keylabel_for_y">y</string>
    <string name="keylabel_for_x">x</string>
    <!-- U+00F1: "ñ" LATIN SMALL LETTER N WITH TILDE -->
    <string name="keylabel_for_spanish_row2_10">&#x00F1;</string>
    <string name="more_keys_for_am_pm">!fixedColumnOrder!2,!hasLabels!,\@string/label_time_am,\@string/label_time_pm</string>
    <string name="settings_as_more_key">!icon/settings_key|!code/key_settings</string>
    <string name="shortcut_as_more_key">!icon/shortcut_key|!code/key_shortcut</string>
    <string name="action_next_as_more_key">!hasLabels!,\@string/label_next_key|!code/key_action_next</string>
    <string name="action_previous_as_more_key">!hasLabels!,\@string/label_previous_key|!code/key_action_previous</string>
    <!-- Label for "switch to more symbol" modifier key.  Must be short to fit on key! -->
    <string name="label_to_more_symbol_key">= \\ &lt;</string>
    <!-- Label for "switch to more symbol" modifier key on tablets.  Must be short to fit on key! -->
    <string name="label_to_more_symbol_for_tablet_key">~ \\ {</string>
    <!-- Label for "Tab" key.  Must be short to fit on key! -->
    <string name="label_tab_key">Tab</string>
    <!-- Label for "switch to phone numeric" key.  Must be short to fit on key! -->
    <string name="label_to_phone_numeric_key">123</string>
    <!-- Label for "switch to phone symbols" key.  Must be short to fit on key! -->
    <!-- U+FF0A: "＊" FULLWIDTH ASTERISK
         U+FF03: "＃" FULLWIDTH NUMBER SIGN -->
    <string name="label_to_phone_symbols_key">&#xFF0A;&#xFF03;</string>
    <!-- Key label for "ante meridiem" -->
    <string name="label_time_am">"AM"</string>
    <!-- Key label for "post meridiem" -->
    <string name="label_time_pm">"PM"</string>
    <!-- Label for "switch to symbols" key on PC QWERTY layout -->
    <string name="label_to_symbol_key_pcqwerty">Sym</string>
    <string name="keylabel_for_popular_domain">".com"</string>
    <!-- popular web domains for the locale - most popular, displayed on the keyboard -->
    <string name="more_keys_for_popular_domain">"!hasLabels!,.net,.org,.gov,.edu"</string>
    <string name="more_keys_for_smiley">"!fixedColumnOrder!5,!hasLabels!,=-O|=-O ,:-P|:-P ,;-)|;-) ,:-(|:-( ,:-)|:-) ,:-!|:-! ,:-$|:-$ ,B-)|B-) ,:O|:O ,:-*|:-* ,:-D|:-D ,:\'(|:\'( ,:-\\\\|:-\\\\ ,O:-)|O:-) ,:-[|:-[ "</string>
</resources><|MERGE_RESOLUTION|>--- conflicted
+++ resolved
@@ -46,20 +46,11 @@
     <string name="keylabel_for_east_slavic_row1_9"></string>
     <string name="keylabel_for_east_slavic_row1_12"></string>
     <string name="keylabel_for_east_slavic_row2_1"></string>
-<<<<<<< HEAD
-    <string name="keylabel_for_east_slavic_row2_2"></string>
-=======
     <string name="keylabel_for_east_slavic_row2_11"></string>
->>>>>>> be07aad4
     <string name="keylabel_for_east_slavic_row3_5"></string>
     <string name="more_keys_for_cyrillic_u"></string>
     <string name="more_keys_for_cyrillic_en"></string>
-<<<<<<< HEAD
-    <string name="more_keys_for_cyrillic_g"></string>
-    <string name="more_keys_for_cyrillic_ha"></string>
-=======
     <string name="more_keys_for_cyrillic_ghe"></string>
->>>>>>> be07aad4
     <string name="more_keys_for_east_slavic_row2_1"></string>
     <string name="more_keys_for_cyrillic_o"></string>
     <string name="more_keys_for_cyrillic_soft_sign"></string>
