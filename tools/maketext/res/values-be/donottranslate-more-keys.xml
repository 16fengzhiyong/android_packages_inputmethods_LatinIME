--- conflicted
+++ resolved
@@ -24,13 +24,8 @@
     <string name="keylabel_for_east_slavic_row1_12">&#x0451;</string>
     <!-- U+044B: "ы" CYRILLIC SMALL LETTER YERU -->
     <string name="keylabel_for_east_slavic_row2_1">&#x044B;</string>
-<<<<<<< HEAD
-    <!-- U+045: "э" CYRILLIC SMALL LETTER E -->
-    <string name="keylabel_for_east_slavic_row2_2">&#x044D;</string>
-=======
     <!-- U+044D: "э" CYRILLIC SMALL LETTER E -->
     <string name="keylabel_for_east_slavic_row2_11">&#x044D;</string>
->>>>>>> be07aad4
     <!-- U+0456: "і" CYRILLIC SMALL LETTER BYELORUSSIAN-UKRAINIAN I -->
     <string name="keylabel_for_east_slavic_row3_5">&#x0456;</string>
     <!-- U+0451: "ё" CYRILLIC SMALL LETTER IO -->
