--- conflicted
+++ resolved
@@ -59,11 +59,7 @@
         latin:keyLabel="&#x0433;"
         latin:keyHintLabel="7"
         latin:additionalMoreKeys="7"
-<<<<<<< HEAD
-        latin:moreKeys="!text/more_keys_for_cyrillic_g" />
-=======
         latin:moreKeys="!text/more_keys_for_cyrillic_ghe" />
->>>>>>> be07aad4
     <!-- U+0448: "ш" CYRILLIC SMALL LETTER SHA -->
     <Key
         latin:keyLabel="&#x0448;"
