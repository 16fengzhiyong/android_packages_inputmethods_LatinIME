<?xml version="1.0" encoding="utf-8"?>
<!-- Copyright (C) 2008 The Android Open Source Project

     Licensed under the Apache License, Version 2.0 (the "License");
     you may not use this file except in compliance with the License.
     You may obtain a copy of the License at

          http://www.apache.org/licenses/LICENSE-2.0

     Unless required by applicable law or agreed to in writing, software
     distributed under the License is distributed on an "AS IS" BASIS,
     WITHOUT WARRANTIES OR CONDITIONS OF ANY KIND, either express or implied.
     See the License for the specific language governing permissions and
     limitations under the License.
-->

<PreferenceScreen
    xmlns:android="http://schemas.android.com/apk/res/android"
    android:title="@string/english_ime_settings"
    android:key="english_ime_settings">
    <PreferenceCategory
        android:title="@string/general_category"
        android:key="general_settings">
        <CheckBoxPreference
            android:key="auto_cap"
            android:title="@string/auto_cap"
            android:persistent="true"
            android:defaultValue="true" />
        <CheckBoxPreference
            android:key="vibrate_on"
            android:title="@string/vibrate_on_keypress"
            android:persistent="true" />
        <CheckBoxPreference
            android:key="sound_on"
            android:title="@string/sound_on_keypress"
            android:defaultValue="@bool/config_default_sound_enabled"
            android:persistent="true" />
        <CheckBoxPreference
            android:key="popup_on"
            android:title="@string/popup_on_keypress"
            android:persistent="true"
            android:defaultValue="@bool/config_default_popup_preview" />
        <CheckBoxPreference
            android:key="recorrection_enabled"
            android:title="@string/prefs_enable_recorrection"
            android:summary="@string/prefs_enable_recorrection_summary"
            android:persistent="true"
            android:defaultValue="@bool/config_default_recorrection_enabled" />
        <ListPreference
            android:key="settings_key"
            android:title="@string/prefs_settings_key"
            android:persistent="true"
            android:entryValues="@array/settings_key_modes_values"
            android:entries="@array/settings_key_modes"
            android:defaultValue="@string/settings_key_mode_auto" />
        <ListPreference
            android:key="voice_mode"
            android:title="@string/voice_input"
            android:persistent="true"
            android:entryValues="@array/voice_input_modes_values"
            android:entries="@array/voice_input_modes"
            android:defaultValue="@string/voice_mode_main" />
        <PreferenceScreen
            android:key="subtype_settings"
            android:title="@string/language_selection_title"
            android:summary="@string/language_selection_summary" />
    </PreferenceCategory>
    <PreferenceCategory
        android:title="@string/prediction_category"
        android:key="prediction_settings">
        <CheckBoxPreference
            android:key="quick_fixes"
            android:title="@string/quick_fixes"
            android:summary="@string/quick_fixes_summary"
            android:persistent="true"
            android:defaultValue="true" />
        <ListPreference
            android:key="auto_correction_threshold"
            android:title="@string/auto_correction"
            android:summary="@string/auto_correction_summary"
            android:persistent="true"
            android:entryValues="@array/auto_correction_threshold_mode_indexes"
            android:entries="@array/auto_correction_threshold_modes"
            android:defaultValue="@string/auto_correction_threshold_mode_index_modest" />
        <ListPreference
            android:key="show_suggestions_setting"
            android:summary="@string/prefs_show_suggestions_summary"
            android:title="@string/prefs_show_suggestions"
            android:persistent="true"
            android:entryValues="@array/prefs_suggestion_visibility_values"
            android:entries="@array/prefs_suggestion_visibilities"
            android:defaultValue="@string/prefs_suggestion_visibility_default_value" />
        <CheckBoxPreference
            android:key="bigram_suggestion"
            android:title="@string/bigram_suggestion"
            android:summary="@string/bigram_suggestion_summary"
            android:persistent="true"
            android:defaultValue="true" />
    </PreferenceCategory>
    <CheckBoxPreference
<<<<<<< HEAD
            android:key="usability_study_mode"
            android:title="@string/prefs_usability_study_mode"
            android:persistent="true"
            android:defaultValue="false"
            />
=======
        android:key="usability_study_mode"
        android:title="@string/prefs_usability_study_mode"
        android:persistent="true"
        android:defaultValue="false" />
    <CheckBoxPreference
        android:key="enable_logging"
        android:title="@string/prefs_enable_log"
        android:summary="@string/prefs_description_log"
        android:persistent="true"
        android:defaultValue="false" />
    <ListPreference
        android:key="pref_keyboard_layout_20100902"
        android:title="@string/keyboard_layout"
        android:persistent="true"
        android:entryValues="@array/keyboard_layout_modes_values"
        android:entries="@array/keyboard_layout_modes"
        android:defaultValue="@string/config_default_keyboard_theme_id" />
    <Preference
        android:title="Debug Settings"
        android:key="debug_settings">
        <intent
            android:action="android.intent.action.MAIN"
            android:targetPackage="com.android.inputmethod.latin"
            android:targetClass="com.android.inputmethod.latin.DebugSettings" />
    </Preference>
>>>>>>> 61393bf0
</PreferenceScreen><|MERGE_RESOLUTION|>--- conflicted
+++ resolved
@@ -98,13 +98,6 @@
             android:defaultValue="true" />
     </PreferenceCategory>
     <CheckBoxPreference
-<<<<<<< HEAD
-            android:key="usability_study_mode"
-            android:title="@string/prefs_usability_study_mode"
-            android:persistent="true"
-            android:defaultValue="false"
-            />
-=======
         android:key="usability_study_mode"
         android:title="@string/prefs_usability_study_mode"
         android:persistent="true"
@@ -130,5 +123,4 @@
             android:targetPackage="com.android.inputmethod.latin"
             android:targetClass="com.android.inputmethod.latin.DebugSettings" />
     </Preference>
->>>>>>> 61393bf0
 </PreferenceScreen>