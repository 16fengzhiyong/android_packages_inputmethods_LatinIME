--- conflicted
+++ resolved
@@ -34,11 +34,8 @@
     <!-- Amount of allowance for selecting keys in a mini popup keyboard by sliding finger. -->
     <!-- key_height x 1.7 -->
     <dimen name="mini_keyboard_slide_allowance">91.8dip</dimen>
-<<<<<<< HEAD
+    <!-- -key_height x 1.0 -->
+    <dimen name="mini_keyboard_vertical_correction">-54dip</dimen>
     <dimen name="key_hysteresis_distance">0.05in</dimen>
     <dimen name="keyboard_vertical_correction">-10dip</dimen>
-=======
-    <!-- -key_height x 1.0 -->
-    <dimen name="mini_keyboard_vertical_correction">-54dip</dimen>
->>>>>>> 0325360d
 </resources>