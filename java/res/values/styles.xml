--- conflicted
+++ resolved
@@ -336,19 +336,11 @@
         <item name="android:background">@drawable/keyboard_background_holo</item>
         <item name="keyBackground">@drawable/btn_keyboard_key_ics</item>
         <item name="keyTypeface">bold</item>
-<<<<<<< HEAD
-        <item name="keyTextInactivatedColor">#66E0E4E5</item>
-        <item name="keyHintLetterColor">#80E0E4E5</item>
-        <item name="keyHintLabelColor">#A0FFFFFF</item>
-        <item name="keyShiftedLetterHintInactivatedColor">#66E0E4E5</item>
-        <item name="keyShiftedLetterHintActivatedColor">#FFFFFFFF</item>
-=======
         <item name="keyTextInactivatedColor">@color/key_text_inactivated_color_ics</item>
         <item name="keyHintLetterColor">@color/key_hint_letter_color_ics</item>
         <item name="keyHintLabelColor">@color/key_hint_label_color_ics</item>
         <item name="keyShiftedLetterHintInactivatedColor">@color/key_shifted_letter_hint_inactivated_color_ics</item>
         <item name="keyShiftedLetterHintActivatedColor">@color/key_shifted_letter_hint_activated_color_ics</item>
->>>>>>> a063ccb0
         <item name="keyPreviewLayout">@layout/key_preview_ics</item>
         <item name="keyPreviewTextColor">@color/key_text_color_ics</item>
         <item name="keyPreviewOffset">@dimen/key_preview_offset_ics</item>
