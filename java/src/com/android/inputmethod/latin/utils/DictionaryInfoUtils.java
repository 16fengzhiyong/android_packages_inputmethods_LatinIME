--- conflicted
+++ resolved
@@ -30,6 +30,7 @@
 import com.android.inputmethod.latin.BinaryDictionaryGetter;
 import com.android.inputmethod.latin.R;
 import com.android.inputmethod.latin.RichInputMethodManager;
+import com.android.inputmethod.latin.common.FileUtils;
 import com.android.inputmethod.latin.common.LocaleUtils;
 import com.android.inputmethod.latin.define.DecoderSpecificConstants;
 import com.android.inputmethod.latin.makedict.DictionaryHeader;
@@ -101,6 +102,13 @@
             values.put(FILESIZE_COLUMN, mFilesize);
             values.put(VERSION_COLUMN, mVersion);
             return values;
+        }
+
+        @Override
+        public String toString() {
+            return "DictionaryInfo : Id = '" + mId
+                    + "' : Locale=" + mLocale
+                    + " : Version=" + mVersion;
         }
     }
 
@@ -150,6 +158,13 @@
      */
     private static String getWordListCacheDirectory(final Context context) {
         return context.getFilesDir() + File.separator + "dicts";
+    }
+
+    /**
+     * Helper method to get the top level cache directory.
+     */
+    public static String getWordListStagingDirectory(final Context context) {
+        return context.getFilesDir() + File.separator + "staging";
     }
 
     /**
@@ -188,6 +203,10 @@
         return new File(DictionaryInfoUtils.getWordListCacheDirectory(context)).listFiles();
     }
 
+    public static File[] getStagingDirectoryList(final Context context) {
+        return new File(DictionaryInfoUtils.getWordListStagingDirectory(context)).listFiles();
+    }
+
     @Nullable
     public static File[] getUnusedDictionaryList(final Context context) {
         return context.getFilesDir().listFiles(new FilenameFilter() {
@@ -254,8 +273,6 @@
         return getCacheDirectoryForLocale(locale, context) + File.separator + fileName;
     }
 
-<<<<<<< HEAD
-=======
     public static String getStagingFileName(String id, String locale, Context context) {
         final String stagingDirectory = getWordListStagingDirectory(context);
         // create the directory if it does not exist.
@@ -305,7 +322,6 @@
         }
     }
 
->>>>>>> d711426a
     public static boolean isMainWordListId(final String id) {
         final String[] idArray = id.split(BinaryDictionaryGetter.ID_CATEGORY_SEPARATOR);
         // An id is supposed to be in format category:locale, so splitting on the separator
