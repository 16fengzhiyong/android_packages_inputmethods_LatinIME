--- conflicted
+++ resolved
@@ -442,19 +442,11 @@
         return (int) (dip * scale + 0.5);
     }
 
-<<<<<<< HEAD
-    public static void loadNativeLibrary() {
-        try {
-            System.loadLibrary("jni_latinime2");
-        } catch (UnsatisfiedLinkError ule) {
-            Log.e(TAG, "Could not load native library jni_latinime2");
-=======
     public static class Stats {
         public static void onNonSeparator(final char code, final int x,
                 final int y) {
             RingCharBuffer.getInstance().push(code, x, y);
             LatinImeLogger.logOnInputChar();
->>>>>>> 30a324a5
         }
 
         public static void onSeparator(final int code, final int x,
@@ -539,4 +531,14 @@
         }
         return builder.toString();
     }
+
+    public static void addAllSuggestions(final int dicTypeId, final int dataType,
+            final ArrayList<SuggestedWords.SuggestedWordInfo> suggestions,
+            final Dictionary.WordCallback callback) {
+        for (SuggestedWordInfo suggestion : suggestions) {
+            final String suggestionStr = suggestion.mWord.toString();
+            callback.addWord(suggestionStr.toCharArray(), 0, suggestionStr.length(),
+                    suggestion.mScore, dicTypeId, dataType);
+        }
+    }
 }