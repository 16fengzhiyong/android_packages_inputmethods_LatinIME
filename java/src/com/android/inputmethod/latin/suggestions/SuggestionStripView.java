--- conflicted
+++ resolved
@@ -71,13 +71,8 @@
 public final class SuggestionStripView extends RelativeLayout implements OnClickListener,
         OnLongClickListener {
     public interface Listener {
-<<<<<<< HEAD
-        public boolean addWordToUserDictionary(String word);
+        public void addWordToUserDictionary(String word);
         public void pickSuggestionManually(int index, String word);
-=======
-        public void addWordToUserDictionary(String word);
-        public void pickSuggestionManually(int index, CharSequence word);
->>>>>>> d48d6fee
     }
 
     // The maximum number of suggestions available. See {@link Suggest#mPrefMaxSuggestions}.
