--- conflicted
+++ resolved
@@ -106,10 +106,7 @@
         mSystemLocale = null;
         mInputLocale = null;
         mInputLocaleStr = null;
-<<<<<<< HEAD
-=======
         // Mode is initialized to KEYBOARD_MODE, in case that LatinIME can't obtain currentSubtype
->>>>>>> 3481a525
         mMode = KEYBOARD_MODE;
         mAllEnabledSubtypesOfCurrentInputMethod = null;
         // TODO: Voice input should be created here
