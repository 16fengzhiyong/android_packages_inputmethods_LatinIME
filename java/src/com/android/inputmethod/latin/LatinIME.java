/*
 * Copyright (C) 2008 The Android Open Source Project
 *
 * Licensed under the Apache License, Version 2.0 (the "License"); you may not
 * use this file except in compliance with the License. You may obtain a copy of
 * the License at
 *
 * http://www.apache.org/licenses/LICENSE-2.0
 *
 * Unless required by applicable law or agreed to in writing, software
 * distributed under the License is distributed on an "AS IS" BASIS, WITHOUT
 * WARRANTIES OR CONDITIONS OF ANY KIND, either express or implied. See the
 * License for the specific language governing permissions and limitations under
 * the License.
 */

package com.android.inputmethod.latin;

import static com.android.inputmethod.latin.Constants.ImeOption.FORCE_ASCII;
import static com.android.inputmethod.latin.Constants.ImeOption.NO_MICROPHONE;
import static com.android.inputmethod.latin.Constants.ImeOption.NO_MICROPHONE_COMPAT;

import android.app.Activity;
import android.app.AlertDialog;
import android.content.BroadcastReceiver;
import android.content.Context;
import android.content.DialogInterface;
import android.content.Intent;
import android.content.IntentFilter;
import android.content.SharedPreferences;
import android.content.pm.ApplicationInfo;
import android.content.res.Configuration;
import android.content.res.Resources;
import android.graphics.Rect;
import android.inputmethodservice.InputMethodService;
import android.media.AudioManager;
import android.net.ConnectivityManager;
import android.os.Debug;
import android.os.Handler;
import android.os.HandlerThread;
import android.os.IBinder;
import android.os.Message;
import android.os.SystemClock;
import android.preference.PreferenceManager;
import android.text.InputType;
import android.text.TextUtils;
import android.util.Log;
import android.util.PrintWriterPrinter;
import android.util.Printer;
import android.view.KeyCharacterMap;
import android.view.KeyEvent;
import android.view.View;
import android.view.ViewGroup.LayoutParams;
import android.view.Window;
import android.view.WindowManager;
import android.view.inputmethod.CompletionInfo;
import android.view.inputmethod.CorrectionInfo;
import android.view.inputmethod.EditorInfo;
import android.view.inputmethod.InputMethodSubtype;

import com.android.inputmethod.accessibility.AccessibilityUtils;
import com.android.inputmethod.accessibility.AccessibleKeyboardViewProxy;
import com.android.inputmethod.annotations.UsedForTesting;
import com.android.inputmethod.compat.CompatUtils;
import com.android.inputmethod.compat.InputMethodServiceCompatUtils;
import com.android.inputmethod.compat.SuggestionSpanUtils;
import com.android.inputmethod.keyboard.KeyDetector;
import com.android.inputmethod.keyboard.Keyboard;
import com.android.inputmethod.keyboard.KeyboardActionListener;
import com.android.inputmethod.keyboard.KeyboardId;
import com.android.inputmethod.keyboard.KeyboardSwitcher;
import com.android.inputmethod.keyboard.KeyboardView;
import com.android.inputmethod.keyboard.MainKeyboardView;
import com.android.inputmethod.latin.LocaleUtils.RunInLocale;
import com.android.inputmethod.latin.Utils.Stats;
import com.android.inputmethod.latin.define.ProductionFlag;
import com.android.inputmethod.latin.suggestions.SuggestionStripView;
import com.android.inputmethod.research.ResearchLogger;

import java.io.FileDescriptor;
import java.io.PrintWriter;
import java.util.ArrayList;
import java.util.Locale;

/**
 * Input method implementation for Qwerty'ish keyboard.
 */
public final class LatinIME extends InputMethodService implements KeyboardActionListener,
        SuggestionStripView.Listener, TargetApplicationGetter.OnTargetApplicationKnownListener,
        Suggest.SuggestInitializationListener {
    private static final String TAG = LatinIME.class.getSimpleName();
    private static final boolean TRACE = false;
    private static boolean DEBUG;

    private static final int EXTENDED_TOUCHABLE_REGION_HEIGHT = 100;

    // How many continuous deletes at which to start deleting at a higher speed.
    private static final int DELETE_ACCELERATE_AT = 20;
    // Key events coming any faster than this are long-presses.
    private static final int QUICK_PRESS = 200;

    private static final int PENDING_IMS_CALLBACK_DURATION = 800;

    /**
     * The name of the scheme used by the Package Manager to warn of a new package installation,
     * replacement or removal.
     */
    private static final String SCHEME_PACKAGE = "package";

    private static final int SPACE_STATE_NONE = 0;
    // Double space: the state where the user pressed space twice quickly, which LatinIME
    // resolved as period-space. Undoing this converts the period to a space.
    private static final int SPACE_STATE_DOUBLE = 1;
    // Swap punctuation: the state where a weak space and a punctuation from the suggestion strip
    // have just been swapped. Undoing this swaps them back; the space is still considered weak.
    private static final int SPACE_STATE_SWAP_PUNCTUATION = 2;
    // Weak space: a space that should be swapped only by suggestion strip punctuation. Weak
    // spaces happen when the user presses space, accepting the current suggestion (whether
    // it's an auto-correction or not).
    private static final int SPACE_STATE_WEAK = 3;
    // Phantom space: a not-yet-inserted space that should get inserted on the next input,
    // character provided it's not a separator. If it's a separator, the phantom space is dropped.
    // Phantom spaces happen when a user chooses a word from the suggestion strip.
    private static final int SPACE_STATE_PHANTOM = 4;

    // Current space state of the input method. This can be any of the above constants.
    private int mSpaceState;

    private SettingsValues mCurrentSettings;

    private View mExtractArea;
    private View mKeyPreviewBackingView;
    private View mSuggestionsContainer;
    private SuggestionStripView mSuggestionStripView;
    @UsedForTesting Suggest mSuggest;
    private CompletionInfo[] mApplicationSpecifiedCompletions;
    private ApplicationInfo mTargetApplicationInfo;

    private RichInputMethodManager mRichImm;
    private Resources mResources;
    private SharedPreferences mPrefs;
    @UsedForTesting final KeyboardSwitcher mKeyboardSwitcher;
    private final SubtypeSwitcher mSubtypeSwitcher;
    private final SubtypeState mSubtypeState = new SubtypeState();

    private boolean mIsMainDictionaryAvailable;
    private UserBinaryDictionary mUserDictionary;
    private UserHistoryDictionary mUserHistoryDictionary;
    private boolean mIsUserDictionaryAvailable;

    private LastComposedWord mLastComposedWord = LastComposedWord.NOT_A_COMPOSED_WORD;
    private final WordComposer mWordComposer = new WordComposer();
    private RichInputConnection mConnection = new RichInputConnection(this);

    // Keep track of the last selection range to decide if we need to show word alternatives
    private static final int NOT_A_CURSOR_POSITION = -1;
    private int mLastSelectionStart = NOT_A_CURSOR_POSITION;
    private int mLastSelectionEnd = NOT_A_CURSOR_POSITION;

    // Whether we are expecting an onUpdateSelection event to fire. If it does when we don't
    // "expect" it, it means the user actually moved the cursor.
    private boolean mExpectingUpdateSelection;
    private int mDeleteCount;
    private long mLastKeyTime;

    // Member variables for remembering the current device orientation.
    private int mDisplayOrientation;

    // Object for reacting to adding/removing a dictionary pack.
    // TODO: The experimental version is not supported by the Dictionary Pack Service yet.
    private BroadcastReceiver mDictionaryPackInstallReceiver =
            ProductionFlag.IS_EXPERIMENTAL
                    ? null : new DictionaryPackInstallBroadcastReceiver(this);

    // Keeps track of most recently inserted text (multi-character key) for reverting
    private String mEnteredText;

    private boolean mIsAutoCorrectionIndicatorOn;

    private AlertDialog mOptionsDialog;

    private final boolean mIsHardwareAcceleratedDrawingEnabled;

    public final UIHandler mHandler = new UIHandler(this);

    public static final class UIHandler extends StaticInnerHandlerWrapper<LatinIME> {
        private static final int MSG_UPDATE_SHIFT_STATE = 0;
        private static final int MSG_PENDING_IMS_CALLBACK = 1;
        private static final int MSG_UPDATE_SUGGESTION_STRIP = 2;
        private static final int MSG_SHOW_GESTURE_PREVIEW_AND_SUGGESTION_STRIP = 3;

        private static final int ARG1_DISMISS_GESTURE_FLOATING_PREVIEW_TEXT = 1;

        private int mDelayUpdateSuggestions;
        private int mDelayUpdateShiftState;
        private long mDoubleSpacesTurnIntoPeriodTimeout;
        private long mDoubleSpaceTimerStart;

        public UIHandler(final LatinIME outerInstance) {
            super(outerInstance);
        }

        public void onCreate() {
            final Resources res = getOuterInstance().getResources();
            mDelayUpdateSuggestions =
                    res.getInteger(R.integer.config_delay_update_suggestions);
            mDelayUpdateShiftState =
                    res.getInteger(R.integer.config_delay_update_shift_state);
            mDoubleSpacesTurnIntoPeriodTimeout = res.getInteger(
                    R.integer.config_double_spaces_turn_into_period_timeout);
        }

        @Override
        public void handleMessage(final Message msg) {
            final LatinIME latinIme = getOuterInstance();
            final KeyboardSwitcher switcher = latinIme.mKeyboardSwitcher;
            switch (msg.what) {
            case MSG_UPDATE_SUGGESTION_STRIP:
                latinIme.updateSuggestionStrip();
                break;
            case MSG_UPDATE_SHIFT_STATE:
                switcher.updateShiftState();
                break;
            case MSG_SHOW_GESTURE_PREVIEW_AND_SUGGESTION_STRIP:
                latinIme.showGesturePreviewAndSuggestionStrip((SuggestedWords)msg.obj,
                        msg.arg1 == ARG1_DISMISS_GESTURE_FLOATING_PREVIEW_TEXT);
                break;
            }
        }

        public void postUpdateSuggestionStrip() {
            sendMessageDelayed(obtainMessage(MSG_UPDATE_SUGGESTION_STRIP), mDelayUpdateSuggestions);
        }

        public void cancelUpdateSuggestionStrip() {
            removeMessages(MSG_UPDATE_SUGGESTION_STRIP);
        }

        public boolean hasPendingUpdateSuggestions() {
            return hasMessages(MSG_UPDATE_SUGGESTION_STRIP);
        }

        public void postUpdateShiftState() {
            removeMessages(MSG_UPDATE_SHIFT_STATE);
            sendMessageDelayed(obtainMessage(MSG_UPDATE_SHIFT_STATE), mDelayUpdateShiftState);
        }

        public void cancelUpdateShiftState() {
            removeMessages(MSG_UPDATE_SHIFT_STATE);
        }

        public void showGesturePreviewAndSuggestionStrip(final SuggestedWords suggestedWords,
                final boolean dismissGestureFloatingPreviewText) {
            removeMessages(MSG_SHOW_GESTURE_PREVIEW_AND_SUGGESTION_STRIP);
            final int arg1 = dismissGestureFloatingPreviewText
                    ? ARG1_DISMISS_GESTURE_FLOATING_PREVIEW_TEXT : 0;
            obtainMessage(MSG_SHOW_GESTURE_PREVIEW_AND_SUGGESTION_STRIP, arg1, 0, suggestedWords)
                    .sendToTarget();
        }

        public void startDoubleSpacesTimer() {
            mDoubleSpaceTimerStart = SystemClock.uptimeMillis();
        }

        public void cancelDoubleSpacesTimer() {
            mDoubleSpaceTimerStart = 0;
        }

        public boolean isAcceptingDoubleSpaces() {
            return SystemClock.uptimeMillis() - mDoubleSpaceTimerStart
                    < mDoubleSpacesTurnIntoPeriodTimeout;
        }

        // Working variables for the following methods.
        private boolean mIsOrientationChanging;
        private boolean mPendingSuccessiveImsCallback;
        private boolean mHasPendingStartInput;
        private boolean mHasPendingFinishInputView;
        private boolean mHasPendingFinishInput;
        private EditorInfo mAppliedEditorInfo;

        public void startOrientationChanging() {
            removeMessages(MSG_PENDING_IMS_CALLBACK);
            resetPendingImsCallback();
            mIsOrientationChanging = true;
            final LatinIME latinIme = getOuterInstance();
            if (latinIme.isInputViewShown()) {
                latinIme.mKeyboardSwitcher.saveKeyboardState();
            }
        }

        private void resetPendingImsCallback() {
            mHasPendingFinishInputView = false;
            mHasPendingFinishInput = false;
            mHasPendingStartInput = false;
        }

        private void executePendingImsCallback(final LatinIME latinIme, final EditorInfo editorInfo,
                boolean restarting) {
            if (mHasPendingFinishInputView)
                latinIme.onFinishInputViewInternal(mHasPendingFinishInput);
            if (mHasPendingFinishInput)
                latinIme.onFinishInputInternal();
            if (mHasPendingStartInput)
                latinIme.onStartInputInternal(editorInfo, restarting);
            resetPendingImsCallback();
        }

        public void onStartInput(final EditorInfo editorInfo, final boolean restarting) {
            if (hasMessages(MSG_PENDING_IMS_CALLBACK)) {
                // Typically this is the second onStartInput after orientation changed.
                mHasPendingStartInput = true;
            } else {
                if (mIsOrientationChanging && restarting) {
                    // This is the first onStartInput after orientation changed.
                    mIsOrientationChanging = false;
                    mPendingSuccessiveImsCallback = true;
                }
                final LatinIME latinIme = getOuterInstance();
                executePendingImsCallback(latinIme, editorInfo, restarting);
                latinIme.onStartInputInternal(editorInfo, restarting);
            }
        }

        public void onStartInputView(final EditorInfo editorInfo, final boolean restarting) {
            if (hasMessages(MSG_PENDING_IMS_CALLBACK)
                    && KeyboardId.equivalentEditorInfoForKeyboard(editorInfo, mAppliedEditorInfo)) {
                // Typically this is the second onStartInputView after orientation changed.
                resetPendingImsCallback();
            } else {
                if (mPendingSuccessiveImsCallback) {
                    // This is the first onStartInputView after orientation changed.
                    mPendingSuccessiveImsCallback = false;
                    resetPendingImsCallback();
                    sendMessageDelayed(obtainMessage(MSG_PENDING_IMS_CALLBACK),
                            PENDING_IMS_CALLBACK_DURATION);
                }
                final LatinIME latinIme = getOuterInstance();
                executePendingImsCallback(latinIme, editorInfo, restarting);
                latinIme.onStartInputViewInternal(editorInfo, restarting);
                mAppliedEditorInfo = editorInfo;
            }
        }

        public void onFinishInputView(final boolean finishingInput) {
            if (hasMessages(MSG_PENDING_IMS_CALLBACK)) {
                // Typically this is the first onFinishInputView after orientation changed.
                mHasPendingFinishInputView = true;
            } else {
                final LatinIME latinIme = getOuterInstance();
                latinIme.onFinishInputViewInternal(finishingInput);
                mAppliedEditorInfo = null;
            }
        }

        public void onFinishInput() {
            if (hasMessages(MSG_PENDING_IMS_CALLBACK)) {
                // Typically this is the first onFinishInput after orientation changed.
                mHasPendingFinishInput = true;
            } else {
                final LatinIME latinIme = getOuterInstance();
                executePendingImsCallback(latinIme, null, false);
                latinIme.onFinishInputInternal();
            }
        }
    }

    static final class SubtypeState {
        private InputMethodSubtype mLastActiveSubtype;
        private boolean mCurrentSubtypeUsed;

        public void currentSubtypeUsed() {
            mCurrentSubtypeUsed = true;
        }

        public void switchSubtype(final IBinder token, final RichInputMethodManager richImm) {
            final InputMethodSubtype currentSubtype = richImm.getInputMethodManager()
                    .getCurrentInputMethodSubtype();
            final InputMethodSubtype lastActiveSubtype = mLastActiveSubtype;
            final boolean currentSubtypeUsed = mCurrentSubtypeUsed;
            if (currentSubtypeUsed) {
                mLastActiveSubtype = currentSubtype;
                mCurrentSubtypeUsed = false;
            }
            if (currentSubtypeUsed
                    && richImm.checkIfSubtypeBelongsToThisImeAndEnabled(lastActiveSubtype)
                    && !currentSubtype.equals(lastActiveSubtype)) {
                richImm.setInputMethodAndSubtype(token, lastActiveSubtype);
                return;
            }
            richImm.switchToNextInputMethod(token, true /* onlyCurrentIme */);
        }
    }

    public LatinIME() {
        super();
        mSubtypeSwitcher = SubtypeSwitcher.getInstance();
        mKeyboardSwitcher = KeyboardSwitcher.getInstance();
        mIsHardwareAcceleratedDrawingEnabled =
                InputMethodServiceCompatUtils.enableHardwareAcceleration(this);
        Log.i(TAG, "Hardware accelerated drawing: " + mIsHardwareAcceleratedDrawingEnabled);
    }

    @Override
    public void onCreate() {
        final SharedPreferences prefs = PreferenceManager.getDefaultSharedPreferences(this);
        mPrefs = prefs;
        LatinImeLogger.init(this, prefs);
        if (ProductionFlag.IS_EXPERIMENTAL) {
            ResearchLogger.getInstance().init(this, prefs);
        }
        RichInputMethodManager.init(this);
        SubtypeSwitcher.init(this);
        KeyboardSwitcher.init(this, prefs);
        AccessibilityUtils.init(this);

        super.onCreate();

        mRichImm = RichInputMethodManager.getInstance();
        mHandler.onCreate();
        DEBUG = LatinImeLogger.sDBG;

        final Resources res = getResources();
        mResources = res;

        loadSettings();

        mRichImm.setAdditionalInputMethodSubtypes(mCurrentSettings.getAdditionalSubtypes());

        initSuggest();

        mDisplayOrientation = res.getConfiguration().orientation;

        // Register to receive ringer mode change and network state change.
        // Also receive installation and removal of a dictionary pack.
        final IntentFilter filter = new IntentFilter();
        filter.addAction(ConnectivityManager.CONNECTIVITY_ACTION);
        filter.addAction(AudioManager.RINGER_MODE_CHANGED_ACTION);
        registerReceiver(mReceiver, filter);

        // TODO: The experimental version is not supported by the Dictionary Pack Service yet.
        if (!ProductionFlag.IS_EXPERIMENTAL) {
            final IntentFilter packageFilter = new IntentFilter();
            packageFilter.addAction(Intent.ACTION_PACKAGE_ADDED);
            packageFilter.addAction(Intent.ACTION_PACKAGE_REMOVED);
            packageFilter.addDataScheme(SCHEME_PACKAGE);
            registerReceiver(mDictionaryPackInstallReceiver, packageFilter);

            final IntentFilter newDictFilter = new IntentFilter();
            newDictFilter.addAction(
                    DictionaryPackInstallBroadcastReceiver.NEW_DICTIONARY_INTENT_ACTION);
            registerReceiver(mDictionaryPackInstallReceiver, newDictFilter);
        }
    }

    // Has to be package-visible for unit tests
    @UsedForTesting
    void loadSettings() {
        // Note that the calling sequence of onCreate() and onCurrentInputMethodSubtypeChanged()
        // is not guaranteed. It may even be called at the same time on a different thread.
        if (null == mPrefs) mPrefs = PreferenceManager.getDefaultSharedPreferences(this);
        final InputAttributes inputAttributes =
                new InputAttributes(getCurrentInputEditorInfo(), isFullscreenMode());
        final RunInLocale<SettingsValues> job = new RunInLocale<SettingsValues>() {
            @Override
            protected SettingsValues job(Resources res) {
                return new SettingsValues(mPrefs, inputAttributes, LatinIME.this);
            }
        };
        mCurrentSettings = job.runInLocale(mResources, mSubtypeSwitcher.getCurrentSubtypeLocale());
        resetContactsDictionary(null == mSuggest ? null : mSuggest.getContactsDictionary());
    }

    // Note that this method is called from a non-UI thread.
    @Override
    public void onUpdateMainDictionaryAvailability(final boolean isMainDictionaryAvailable) {
        mIsMainDictionaryAvailable = isMainDictionaryAvailable;
        final MainKeyboardView mainKeyboardView = mKeyboardSwitcher.getMainKeyboardView();
        if (mainKeyboardView != null) {
            mainKeyboardView.setMainDictionaryAvailability(isMainDictionaryAvailable);
        }
    }

    private void initSuggest() {
        final Locale subtypeLocale = mSubtypeSwitcher.getCurrentSubtypeLocale();
        final String localeStr = subtypeLocale.toString();

        final ContactsBinaryDictionary oldContactsDictionary;
        if (mSuggest != null) {
            oldContactsDictionary = mSuggest.getContactsDictionary();
            mSuggest.close();
        } else {
            oldContactsDictionary = null;
        }
        mSuggest = new Suggest(this /* Context */, subtypeLocale,
                this /* SuggestInitializationListener */);
        if (mCurrentSettings.mCorrectionEnabled) {
            mSuggest.setAutoCorrectionThreshold(mCurrentSettings.mAutoCorrectionThreshold);
        }

        mIsMainDictionaryAvailable = DictionaryFactory.isDictionaryAvailable(this, subtypeLocale);
        if (ProductionFlag.IS_EXPERIMENTAL) {
            ResearchLogger.getInstance().initSuggest(mSuggest);
        }

        mUserDictionary = new UserBinaryDictionary(this, localeStr);
        mIsUserDictionaryAvailable = mUserDictionary.isEnabled();
        mSuggest.setUserDictionary(mUserDictionary);

        resetContactsDictionary(oldContactsDictionary);

        // Note that the calling sequence of onCreate() and onCurrentInputMethodSubtypeChanged()
        // is not guaranteed. It may even be called at the same time on a different thread.
        if (null == mPrefs) mPrefs = PreferenceManager.getDefaultSharedPreferences(this);
        mUserHistoryDictionary = UserHistoryDictionary.getInstance(this, localeStr, mPrefs);
        mSuggest.setUserHistoryDictionary(mUserHistoryDictionary);
    }

    /**
     * Resets the contacts dictionary in mSuggest according to the user settings.
     *
     * This method takes an optional contacts dictionary to use when the locale hasn't changed
     * since the contacts dictionary can be opened or closed as necessary depending on the settings.
     *
     * @param oldContactsDictionary an optional dictionary to use, or null
     */
    private void resetContactsDictionary(final ContactsBinaryDictionary oldContactsDictionary) {
        final boolean shouldSetDictionary = (null != mSuggest && mCurrentSettings.mUseContactsDict);

        final ContactsBinaryDictionary dictionaryToUse;
        if (!shouldSetDictionary) {
            // Make sure the dictionary is closed. If it is already closed, this is a no-op,
            // so it's safe to call it anyways.
            if (null != oldContactsDictionary) oldContactsDictionary.close();
            dictionaryToUse = null;
        } else {
            final Locale locale = mSubtypeSwitcher.getCurrentSubtypeLocale();
            if (null != oldContactsDictionary) {
                if (!oldContactsDictionary.mLocale.equals(locale)) {
                    // If the locale has changed then recreate the contacts dictionary. This
                    // allows locale dependent rules for handling bigram name predictions.
                    oldContactsDictionary.close();
                    dictionaryToUse = new ContactsBinaryDictionary(this, locale);
                } else {
                    // Make sure the old contacts dictionary is opened. If it is already open,
                    // this is a no-op, so it's safe to call it anyways.
                    oldContactsDictionary.reopen(this);
                    dictionaryToUse = oldContactsDictionary;
                }
            } else {
                dictionaryToUse = new ContactsBinaryDictionary(this, locale);
            }
        }

        if (null != mSuggest) {
            mSuggest.setContactsDictionary(dictionaryToUse);
        }
    }

    /* package private */ void resetSuggestMainDict() {
        final Locale subtypeLocale = mSubtypeSwitcher.getCurrentSubtypeLocale();
        mSuggest.resetMainDict(this, subtypeLocale, this /* SuggestInitializationListener */);
        mIsMainDictionaryAvailable = DictionaryFactory.isDictionaryAvailable(this, subtypeLocale);
    }

    @Override
    public void onDestroy() {
        if (mSuggest != null) {
            mSuggest.close();
            mSuggest = null;
        }
        unregisterReceiver(mReceiver);
        // TODO: The experimental version is not supported by the Dictionary Pack Service yet.
        if (!ProductionFlag.IS_EXPERIMENTAL) {
            unregisterReceiver(mDictionaryPackInstallReceiver);
        }
        LatinImeLogger.commit();
        LatinImeLogger.onDestroy();
        super.onDestroy();
    }

    @Override
    public void onConfigurationChanged(final Configuration conf) {
        // System locale has been changed. Needs to reload keyboard.
        if (mSubtypeSwitcher.onConfigurationChanged(conf)) {
            loadKeyboard();
        }
        // If orientation changed while predicting, commit the change
        if (mDisplayOrientation != conf.orientation) {
            mDisplayOrientation = conf.orientation;
            mHandler.startOrientationChanging();
            mConnection.beginBatchEdit();
            commitTyped(LastComposedWord.NOT_A_SEPARATOR);
            mConnection.finishComposingText();
            mConnection.endBatchEdit();
            if (isShowingOptionDialog()) {
                mOptionsDialog.dismiss();
            }
        }
        super.onConfigurationChanged(conf);
    }

    @Override
    public View onCreateInputView() {
        return mKeyboardSwitcher.onCreateInputView(mIsHardwareAcceleratedDrawingEnabled);
    }

    @Override
    public void setInputView(final View view) {
        super.setInputView(view);
        mExtractArea = getWindow().getWindow().getDecorView()
                .findViewById(android.R.id.extractArea);
        mKeyPreviewBackingView = view.findViewById(R.id.key_preview_backing);
        mSuggestionsContainer = view.findViewById(R.id.suggestions_container);
        mSuggestionStripView = (SuggestionStripView)view.findViewById(R.id.suggestion_strip_view);
        if (mSuggestionStripView != null)
            mSuggestionStripView.setListener(this, view);
        if (LatinImeLogger.sVISUALDEBUG) {
            mKeyPreviewBackingView.setBackgroundColor(0x10FF0000);
        }
    }

    @Override
    public void setCandidatesView(final View view) {
        // To ensure that CandidatesView will never be set.
        return;
    }

    @Override
    public void onStartInput(final EditorInfo editorInfo, final boolean restarting) {
        mHandler.onStartInput(editorInfo, restarting);
    }

    @Override
    public void onStartInputView(final EditorInfo editorInfo, final boolean restarting) {
        mHandler.onStartInputView(editorInfo, restarting);
    }

    @Override
    public void onFinishInputView(final boolean finishingInput) {
        mHandler.onFinishInputView(finishingInput);
    }

    @Override
    public void onFinishInput() {
        mHandler.onFinishInput();
    }

    @Override
    public void onCurrentInputMethodSubtypeChanged(final InputMethodSubtype subtype) {
        // Note that the calling sequence of onCreate() and onCurrentInputMethodSubtypeChanged()
        // is not guaranteed. It may even be called at the same time on a different thread.
        mSubtypeSwitcher.updateSubtype(subtype);
        loadKeyboard();
    }

    private void onStartInputInternal(final EditorInfo editorInfo, final boolean restarting) {
        super.onStartInput(editorInfo, restarting);
    }

    @SuppressWarnings("deprecation")
    private void onStartInputViewInternal(final EditorInfo editorInfo, final boolean restarting) {
        super.onStartInputView(editorInfo, restarting);
        final KeyboardSwitcher switcher = mKeyboardSwitcher;
        final MainKeyboardView mainKeyboardView = switcher.getMainKeyboardView();

        if (editorInfo == null) {
            Log.e(TAG, "Null EditorInfo in onStartInputView()");
            if (LatinImeLogger.sDBG) {
                throw new NullPointerException("Null EditorInfo in onStartInputView()");
            }
            return;
        }
        if (DEBUG) {
            Log.d(TAG, "onStartInputView: editorInfo:"
                    + String.format("inputType=0x%08x imeOptions=0x%08x",
                            editorInfo.inputType, editorInfo.imeOptions));
            Log.d(TAG, "All caps = "
                    + ((editorInfo.inputType & InputType.TYPE_TEXT_FLAG_CAP_CHARACTERS) != 0)
                    + ", sentence caps = "
                    + ((editorInfo.inputType & InputType.TYPE_TEXT_FLAG_CAP_SENTENCES) != 0)
                    + ", word caps = "
                    + ((editorInfo.inputType & InputType.TYPE_TEXT_FLAG_CAP_WORDS) != 0));
        }
        if (ProductionFlag.IS_EXPERIMENTAL) {
            ResearchLogger.latinIME_onStartInputViewInternal(editorInfo, mPrefs);
        }
        if (InputAttributes.inPrivateImeOptions(null, NO_MICROPHONE_COMPAT, editorInfo)) {
            Log.w(TAG, "Deprecated private IME option specified: "
                    + editorInfo.privateImeOptions);
            Log.w(TAG, "Use " + getPackageName() + "." + NO_MICROPHONE + " instead");
        }
        if (InputAttributes.inPrivateImeOptions(getPackageName(), FORCE_ASCII, editorInfo)) {
            Log.w(TAG, "Deprecated private IME option specified: "
                    + editorInfo.privateImeOptions);
            Log.w(TAG, "Use EditorInfo.IME_FLAG_FORCE_ASCII flag instead");
        }

        mTargetApplicationInfo =
                TargetApplicationGetter.getCachedApplicationInfo(editorInfo.packageName);
        if (null == mTargetApplicationInfo) {
            new TargetApplicationGetter(this /* context */, this /* listener */)
                    .execute(editorInfo.packageName);
        }

        LatinImeLogger.onStartInputView(editorInfo);
        // In landscape mode, this method gets called without the input view being created.
        if (mainKeyboardView == null) {
            return;
        }

        // Forward this event to the accessibility utilities, if enabled.
        final AccessibilityUtils accessUtils = AccessibilityUtils.getInstance();
        if (accessUtils.isTouchExplorationEnabled()) {
            accessUtils.onStartInputViewInternal(mainKeyboardView, editorInfo, restarting);
        }

        final boolean inputTypeChanged = !mCurrentSettings.isSameInputType(editorInfo);
        final boolean isDifferentTextField = !restarting || inputTypeChanged;
        if (isDifferentTextField) {
            final boolean currentSubtypeEnabled = mSubtypeSwitcher
                    .updateParametersOnStartInputViewAndReturnIfCurrentSubtypeEnabled();
            if (!currentSubtypeEnabled) {
                // Current subtype is disabled. Needs to update subtype and keyboard.
                final InputMethodSubtype newSubtype = mRichImm.getCurrentInputMethodSubtype(
                        mSubtypeSwitcher.getNoLanguageSubtype());
                mSubtypeSwitcher.updateSubtype(newSubtype);
                loadKeyboard();
            }
        }

        // The EditorInfo might have a flag that affects fullscreen mode.
        // Note: This call should be done by InputMethodService?
        updateFullscreenMode();
        mApplicationSpecifiedCompletions = null;

        // The app calling setText() has the effect of clearing the composing
        // span, so we should reset our state unconditionally, even if restarting is true.
        mEnteredText = null;
        resetComposingState(true /* alsoResetLastComposedWord */);
        mDeleteCount = 0;
        mSpaceState = SPACE_STATE_NONE;

        if (mSuggestionStripView != null) {
            // This will set the punctuation suggestions if next word suggestion is off;
            // otherwise it will clear the suggestion strip.
            setPunctuationSuggestions();
        }

        mConnection.resetCachesUponCursorMove(editorInfo.initialSelStart);

        if (isDifferentTextField) {
            mainKeyboardView.closing();
            loadSettings();

            if (mSuggest != null && mCurrentSettings.mCorrectionEnabled) {
                mSuggest.setAutoCorrectionThreshold(mCurrentSettings.mAutoCorrectionThreshold);
            }

            switcher.loadKeyboard(editorInfo, mCurrentSettings);
        } else if (restarting) {
            // TODO: Come up with a more comprehensive way to reset the keyboard layout when
            // a keyboard layout set doesn't get reloaded in this method.
            switcher.resetKeyboardStateToAlphabet();
            // In apps like Talk, we come here when the text is sent and the field gets emptied and
            // we need to re-evaluate the shift state, but not the whole layout which would be
            // disruptive.
            // Space state must be updated before calling updateShiftState
            switcher.updateShiftState();
        }
        setSuggestionStripShownInternal(
                isSuggestionsStripVisible(), /* needsInputViewShown */ false);

        mLastSelectionStart = editorInfo.initialSelStart;
        mLastSelectionEnd = editorInfo.initialSelEnd;

        mHandler.cancelUpdateSuggestionStrip();
        mHandler.cancelDoubleSpacesTimer();

        mainKeyboardView.setMainDictionaryAvailability(mIsMainDictionaryAvailable);
        mainKeyboardView.setKeyPreviewPopupEnabled(mCurrentSettings.mKeyPreviewPopupOn,
                mCurrentSettings.mKeyPreviewPopupDismissDelay);
        mainKeyboardView.setGestureHandlingEnabledByUser(mCurrentSettings.mGestureInputEnabled);
        mainKeyboardView.setGesturePreviewMode(mCurrentSettings.mGesturePreviewTrailEnabled,
                mCurrentSettings.mGestureFloatingPreviewTextEnabled);

        if (TRACE) Debug.startMethodTracing("/data/trace/latinime");
    }

    // Callback for the TargetApplicationGetter
    @Override
    public void onTargetApplicationKnown(final ApplicationInfo info) {
        mTargetApplicationInfo = info;
    }

    @Override
    public void onWindowHidden() {
        if (ProductionFlag.IS_EXPERIMENTAL) {
            ResearchLogger.latinIME_onWindowHidden(mLastSelectionStart, mLastSelectionEnd,
                    getCurrentInputConnection());
        }
        super.onWindowHidden();
        final MainKeyboardView mainKeyboardView = mKeyboardSwitcher.getMainKeyboardView();
        if (mainKeyboardView != null) {
            mainKeyboardView.closing();
        }
    }

    private void onFinishInputInternal() {
        super.onFinishInput();

        LatinImeLogger.commit();
        if (ProductionFlag.IS_EXPERIMENTAL) {
            ResearchLogger.getInstance().latinIME_onFinishInputInternal();
        }

        final MainKeyboardView mainKeyboardView = mKeyboardSwitcher.getMainKeyboardView();
        if (mainKeyboardView != null) {
            mainKeyboardView.closing();
        }
    }

    private void onFinishInputViewInternal(final boolean finishingInput) {
        super.onFinishInputView(finishingInput);
        mKeyboardSwitcher.onFinishInputView();
        final MainKeyboardView mainKeyboardView = mKeyboardSwitcher.getMainKeyboardView();
        if (mainKeyboardView != null) {
            mainKeyboardView.cancelAllMessages();
        }
        // Remove pending messages related to update suggestions
        mHandler.cancelUpdateSuggestionStrip();
    }

    @Override
    public void onUpdateSelection(final int oldSelStart, final int oldSelEnd,
            final int newSelStart, final int newSelEnd,
            final int composingSpanStart, final int composingSpanEnd) {
        super.onUpdateSelection(oldSelStart, oldSelEnd, newSelStart, newSelEnd,
                composingSpanStart, composingSpanEnd);
        if (DEBUG) {
            Log.i(TAG, "onUpdateSelection: oss=" + oldSelStart
                    + ", ose=" + oldSelEnd
                    + ", lss=" + mLastSelectionStart
                    + ", lse=" + mLastSelectionEnd
                    + ", nss=" + newSelStart
                    + ", nse=" + newSelEnd
                    + ", cs=" + composingSpanStart
                    + ", ce=" + composingSpanEnd);
        }
        if (ProductionFlag.IS_EXPERIMENTAL) {
            final boolean expectingUpdateSelectionFromLogger =
                    ResearchLogger.getAndClearLatinIMEExpectingUpdateSelection();
            ResearchLogger.latinIME_onUpdateSelection(mLastSelectionStart, mLastSelectionEnd,
                    oldSelStart, oldSelEnd, newSelStart, newSelEnd, composingSpanStart,
                    composingSpanEnd, mExpectingUpdateSelection,
                    expectingUpdateSelectionFromLogger, mConnection);
            if (expectingUpdateSelectionFromLogger) {
                // TODO: Investigate. Quitting now sounds wrong - we won't do the resetting work
                return;
            }
        }

        // TODO: refactor the following code to be less contrived.
        // "newSelStart != composingSpanEnd" || "newSelEnd != composingSpanEnd" means
        // that the cursor is not at the end of the composing span, or there is a selection.
        // "mLastSelectionStart != newSelStart" means that the cursor is not in the same place
        // as last time we were called (if there is a selection, it means the start hasn't
        // changed, so it's the end that did).
        final boolean selectionChanged = (newSelStart != composingSpanEnd
                || newSelEnd != composingSpanEnd) && mLastSelectionStart != newSelStart;
        // if composingSpanStart and composingSpanEnd are -1, it means there is no composing
        // span in the view - we can use that to narrow down whether the cursor was moved
        // by us or not. If we are composing a word but there is no composing span, then
        // we know for sure the cursor moved while we were composing and we should reset
        // the state.
        final boolean noComposingSpan = composingSpanStart == -1 && composingSpanEnd == -1;
        if (!mExpectingUpdateSelection
                && !mConnection.isBelatedExpectedUpdate(oldSelStart, newSelStart)) {
            // TAKE CARE: there is a race condition when we enter this test even when the user
            // did not explicitly move the cursor. This happens when typing fast, where two keys
            // turn this flag on in succession and both onUpdateSelection() calls arrive after
            // the second one - the first call successfully avoids this test, but the second one
            // enters. For the moment we rely on noComposingSpan to further reduce the impact.

            // TODO: the following is probably better done in resetEntireInputState().
            // it should only happen when the cursor moved, and the very purpose of the
            // test below is to narrow down whether this happened or not. Likewise with
            // the call to updateShiftState.
            // We set this to NONE because after a cursor move, we don't want the space
            // state-related special processing to kick in.
            mSpaceState = SPACE_STATE_NONE;

            if ((!mWordComposer.isComposingWord()) || selectionChanged || noComposingSpan) {
                // If we are composing a word and moving the cursor, we would want to set a
                // suggestion span for recorrection to work correctly. Unfortunately, that
                // would involve the keyboard committing some new text, which would move the
                // cursor back to where it was. Latin IME could then fix the position of the cursor
                // again, but the asynchronous nature of the calls results in this wreaking havoc
                // with selection on double tap and the like.
                // Another option would be to send suggestions each time we set the composing
                // text, but that is probably too expensive to do, so we decided to leave things
                // as is.
                resetEntireInputState(newSelStart);
            }

            mKeyboardSwitcher.updateShiftState();
        }
        mExpectingUpdateSelection = false;
        // TODO: Decide to call restartSuggestionsOnWordBeforeCursorIfAtEndOfWord() or not
        // here. It would probably be too expensive to call directly here but we may want to post a
        // message to delay it. The point would be to unify behavior between backspace to the
        // end of a word and manually put the pointer at the end of the word.

        // Make a note of the cursor position
        mLastSelectionStart = newSelStart;
        mLastSelectionEnd = newSelEnd;
        mSubtypeState.currentSubtypeUsed();
    }

    /**
     * This is called when the user has clicked on the extracted text view,
     * when running in fullscreen mode.  The default implementation hides
     * the suggestions view when this happens, but only if the extracted text
     * editor has a vertical scroll bar because its text doesn't fit.
     * Here we override the behavior due to the possibility that a re-correction could
     * cause the suggestions strip to disappear and re-appear.
     */
    @Override
    public void onExtractedTextClicked() {
        if (mCurrentSettings.isSuggestionsRequested(mDisplayOrientation)) return;

        super.onExtractedTextClicked();
    }

    /**
     * This is called when the user has performed a cursor movement in the
     * extracted text view, when it is running in fullscreen mode.  The default
     * implementation hides the suggestions view when a vertical movement
     * happens, but only if the extracted text editor has a vertical scroll bar
     * because its text doesn't fit.
     * Here we override the behavior due to the possibility that a re-correction could
     * cause the suggestions strip to disappear and re-appear.
     */
    @Override
    public void onExtractedCursorMovement(final int dx, final int dy) {
        if (mCurrentSettings.isSuggestionsRequested(mDisplayOrientation)) return;

        super.onExtractedCursorMovement(dx, dy);
    }

    @Override
    public void hideWindow() {
        LatinImeLogger.commit();
        mKeyboardSwitcher.onHideWindow();

        if (TRACE) Debug.stopMethodTracing();
        if (mOptionsDialog != null && mOptionsDialog.isShowing()) {
            mOptionsDialog.dismiss();
            mOptionsDialog = null;
        }
        super.hideWindow();
    }

    @Override
    public void onDisplayCompletions(final CompletionInfo[] applicationSpecifiedCompletions) {
        if (DEBUG) {
            Log.i(TAG, "Received completions:");
            if (applicationSpecifiedCompletions != null) {
                for (int i = 0; i < applicationSpecifiedCompletions.length; i++) {
                    Log.i(TAG, "  #" + i + ": " + applicationSpecifiedCompletions[i]);
                }
            }
        }
        if (!mCurrentSettings.isApplicationSpecifiedCompletionsOn()) return;
        mApplicationSpecifiedCompletions = applicationSpecifiedCompletions;
        if (applicationSpecifiedCompletions == null) {
            clearSuggestionStrip();
            if (ProductionFlag.IS_EXPERIMENTAL) {
                ResearchLogger.latinIME_onDisplayCompletions(null);
            }
            return;
        }

        final ArrayList<SuggestedWords.SuggestedWordInfo> applicationSuggestedWords =
                SuggestedWords.getFromApplicationSpecifiedCompletions(
                        applicationSpecifiedCompletions);
        final SuggestedWords suggestedWords = new SuggestedWords(
                applicationSuggestedWords,
                false /* typedWordValid */,
                false /* hasAutoCorrectionCandidate */,
                false /* isPunctuationSuggestions */,
                false /* isObsoleteSuggestions */,
                false /* isPrediction */);
        // When in fullscreen mode, show completions generated by the application
        final boolean isAutoCorrection = false;
        setSuggestionStrip(suggestedWords, isAutoCorrection);
        setAutoCorrectionIndicator(isAutoCorrection);
        // TODO: is this the right thing to do? What should we auto-correct to in
        // this case? This says to keep whatever the user typed.
        mWordComposer.setAutoCorrection(mWordComposer.getTypedWord());
        setSuggestionStripShown(true);
        if (ProductionFlag.IS_EXPERIMENTAL) {
            ResearchLogger.latinIME_onDisplayCompletions(applicationSpecifiedCompletions);
        }
    }

    private void setSuggestionStripShownInternal(final boolean shown,
            final boolean needsInputViewShown) {
        // TODO: Modify this if we support suggestions with hard keyboard
        if (onEvaluateInputViewShown() && mSuggestionsContainer != null) {
            final MainKeyboardView mainKeyboardView = mKeyboardSwitcher.getMainKeyboardView();
            final boolean inputViewShown = (mainKeyboardView != null)
                    ? mainKeyboardView.isShown() : false;
            final boolean shouldShowSuggestions = shown
                    && (needsInputViewShown ? inputViewShown : true);
            if (isFullscreenMode()) {
                mSuggestionsContainer.setVisibility(
                        shouldShowSuggestions ? View.VISIBLE : View.GONE);
            } else {
                mSuggestionsContainer.setVisibility(
                        shouldShowSuggestions ? View.VISIBLE : View.INVISIBLE);
            }
        }
    }

    private void setSuggestionStripShown(final boolean shown) {
        setSuggestionStripShownInternal(shown, /* needsInputViewShown */true);
    }

    private int getAdjustedBackingViewHeight() {
        final int currentHeight = mKeyPreviewBackingView.getHeight();
        if (currentHeight > 0) {
            return currentHeight;
        }

        final MainKeyboardView mainKeyboardView = mKeyboardSwitcher.getMainKeyboardView();
        if (mainKeyboardView == null) {
            return 0;
        }
        final int keyboardHeight = mainKeyboardView.getHeight();
        final int suggestionsHeight = mSuggestionsContainer.getHeight();
        final int displayHeight = mResources.getDisplayMetrics().heightPixels;
        final Rect rect = new Rect();
        mKeyPreviewBackingView.getWindowVisibleDisplayFrame(rect);
        final int notificationBarHeight = rect.top;
        final int remainingHeight = displayHeight - notificationBarHeight - suggestionsHeight
                - keyboardHeight;

        final LayoutParams params = mKeyPreviewBackingView.getLayoutParams();
        params.height = mSuggestionStripView.setMoreSuggestionsHeight(remainingHeight);
        mKeyPreviewBackingView.setLayoutParams(params);
        return params.height;
    }

    @Override
    public void onComputeInsets(final InputMethodService.Insets outInsets) {
        super.onComputeInsets(outInsets);
        final MainKeyboardView mainKeyboardView = mKeyboardSwitcher.getMainKeyboardView();
        if (mainKeyboardView == null || mSuggestionsContainer == null) {
            return;
        }
        final int adjustedBackingHeight = getAdjustedBackingViewHeight();
        final boolean backingGone = (mKeyPreviewBackingView.getVisibility() == View.GONE);
        final int backingHeight = backingGone ? 0 : adjustedBackingHeight;
        // In fullscreen mode, the height of the extract area managed by InputMethodService should
        // be considered.
        // See {@link android.inputmethodservice.InputMethodService#onComputeInsets}.
        final int extractHeight = isFullscreenMode() ? mExtractArea.getHeight() : 0;
        final int suggestionsHeight = (mSuggestionsContainer.getVisibility() == View.GONE) ? 0
                : mSuggestionsContainer.getHeight();
        final int extraHeight = extractHeight + backingHeight + suggestionsHeight;
        int touchY = extraHeight;
        // Need to set touchable region only if input view is being shown
        if (mainKeyboardView.isShown()) {
            if (mSuggestionsContainer.getVisibility() == View.VISIBLE) {
                touchY -= suggestionsHeight;
            }
            final int touchWidth = mainKeyboardView.getWidth();
            final int touchHeight = mainKeyboardView.getHeight() + extraHeight
                    // Extend touchable region below the keyboard.
                    + EXTENDED_TOUCHABLE_REGION_HEIGHT;
            outInsets.touchableInsets = InputMethodService.Insets.TOUCHABLE_INSETS_REGION;
            outInsets.touchableRegion.set(0, touchY, touchWidth, touchHeight);
        }
        outInsets.contentTopInsets = touchY;
        outInsets.visibleTopInsets = touchY;
    }

    @Override
    public boolean onEvaluateFullscreenMode() {
        // Reread resource value here, because this method is called by framework anytime as needed.
        final boolean isFullscreenModeAllowed =
                mCurrentSettings.isFullscreenModeAllowed(getResources());
        if (super.onEvaluateFullscreenMode() && isFullscreenModeAllowed) {
            // TODO: Remove this hack. Actually we should not really assume NO_EXTRACT_UI
            // implies NO_FULLSCREEN. However, the framework mistakenly does.  i.e. NO_EXTRACT_UI
            // without NO_FULLSCREEN doesn't work as expected. Because of this we need this
            // hack for now.  Let's get rid of this once the framework gets fixed.
            final EditorInfo ei = getCurrentInputEditorInfo();
            return !(ei != null && ((ei.imeOptions & EditorInfo.IME_FLAG_NO_EXTRACT_UI) != 0));
        } else {
            return false;
        }
    }

    @Override
    public void updateFullscreenMode() {
        super.updateFullscreenMode();

        if (mKeyPreviewBackingView == null) return;
        // In fullscreen mode, no need to have extra space to show the key preview.
        // If not, we should have extra space above the keyboard to show the key preview.
        mKeyPreviewBackingView.setVisibility(isFullscreenMode() ? View.GONE : View.VISIBLE);
    }

    // This will reset the whole input state to the starting state. It will clear
    // the composing word, reset the last composed word, tell the inputconnection about it.
    private void resetEntireInputState(final int newCursorPosition) {
        resetComposingState(true /* alsoResetLastComposedWord */);
        if (mCurrentSettings.mBigramPredictionEnabled) {
            clearSuggestionStrip();
        } else {
            setSuggestionStrip(mCurrentSettings.mSuggestPuncList, false);
        }
        mConnection.resetCachesUponCursorMove(newCursorPosition);
    }

    private void resetComposingState(final boolean alsoResetLastComposedWord) {
        mWordComposer.reset();
        if (alsoResetLastComposedWord)
            mLastComposedWord = LastComposedWord.NOT_A_COMPOSED_WORD;
    }

    private void commitTyped(final String separatorString) {
        if (!mWordComposer.isComposingWord()) return;
        final String typedWord = mWordComposer.getTypedWord();
        if (typedWord.length() > 0) {
            commitChosenWord(typedWord, LastComposedWord.COMMIT_TYPE_USER_TYPED_WORD,
                    separatorString);
        }
    }

    // Called from the KeyboardSwitcher which needs to know auto caps state to display
    // the right layout.
    public int getCurrentAutoCapsState() {
        if (!mCurrentSettings.mAutoCap) return Constants.TextUtils.CAP_MODE_OFF;

        final EditorInfo ei = getCurrentInputEditorInfo();
        if (ei == null) return Constants.TextUtils.CAP_MODE_OFF;
        final int inputType = ei.inputType;
        // Warning: this depends on mSpaceState, which may not be the most current value. If
        // mSpaceState gets updated later, whoever called this may need to be told about it.
        return mConnection.getCursorCapsMode(inputType, mSubtypeSwitcher.getCurrentSubtypeLocale(),
                SPACE_STATE_PHANTOM == mSpaceState);
    }

    // Factor in auto-caps and manual caps and compute the current caps mode.
    private int getActualCapsMode() {
        final int keyboardShiftMode = mKeyboardSwitcher.getKeyboardShiftMode();
        if (keyboardShiftMode != WordComposer.CAPS_MODE_AUTO_SHIFTED) return keyboardShiftMode;
        final int auto = getCurrentAutoCapsState();
        if (0 != (auto & TextUtils.CAP_MODE_CHARACTERS)) {
            return WordComposer.CAPS_MODE_AUTO_SHIFT_LOCKED;
        }
        if (0 != auto) return WordComposer.CAPS_MODE_AUTO_SHIFTED;
        return WordComposer.CAPS_MODE_OFF;
    }

    private void swapSwapperAndSpace() {
        CharSequence lastTwo = mConnection.getTextBeforeCursor(2, 0);
        // It is guaranteed lastTwo.charAt(1) is a swapper - else this method is not called.
        if (lastTwo != null && lastTwo.length() == 2
                && lastTwo.charAt(0) == Constants.CODE_SPACE) {
            mConnection.deleteSurroundingText(2, 0);
            mConnection.commitText(lastTwo.charAt(1) + " ", 1);
            if (ProductionFlag.IS_EXPERIMENTAL) {
                ResearchLogger.latinIME_swapSwapperAndSpace();
            }
            mKeyboardSwitcher.updateShiftState();
        }
    }

    private boolean maybeDoubleSpace() {
        if (!mCurrentSettings.mCorrectionEnabled) return false;
        if (!mHandler.isAcceptingDoubleSpaces()) return false;
        final CharSequence lastThree = mConnection.getTextBeforeCursor(3, 0);
        if (lastThree != null && lastThree.length() == 3
                && canBeFollowedByPeriod(lastThree.charAt(0))
                && lastThree.charAt(1) == Constants.CODE_SPACE
                && lastThree.charAt(2) == Constants.CODE_SPACE) {
            mHandler.cancelDoubleSpacesTimer();
            mConnection.deleteSurroundingText(2, 0);
            mConnection.commitText(". ", 1);
            mKeyboardSwitcher.updateShiftState();
            return true;
        }
        return false;
    }

    private static boolean canBeFollowedByPeriod(final int codePoint) {
        // TODO: Check again whether there really ain't a better way to check this.
        // TODO: This should probably be language-dependant...
        return Character.isLetterOrDigit(codePoint)
                || codePoint == Constants.CODE_SINGLE_QUOTE
                || codePoint == Constants.CODE_DOUBLE_QUOTE
                || codePoint == Constants.CODE_CLOSING_PARENTHESIS
                || codePoint == Constants.CODE_CLOSING_SQUARE_BRACKET
                || codePoint == Constants.CODE_CLOSING_CURLY_BRACKET
                || codePoint == Constants.CODE_CLOSING_ANGLE_BRACKET;
    }

    // Callback for the {@link SuggestionStripView}, to call when the "add to dictionary" hint is
    // pressed.
    @Override
    public boolean addWordToUserDictionary(final String word) {
        mUserDictionary.addWordToUserDictionary(word, 128);
        return true;
    }

    private static boolean isAlphabet(final int code) {
        return Character.isLetter(code);
    }

    private void onSettingsKeyPressed() {
        if (isShowingOptionDialog()) return;
        showSubtypeSelectorAndSettings();
    }

    // Virtual codes representing custom requests.  These are used in onCustomRequest() below.
    public static final int CODE_SHOW_INPUT_METHOD_PICKER = 1;

    @Override
    public boolean onCustomRequest(final int requestCode) {
        if (isShowingOptionDialog()) return false;
        switch (requestCode) {
        case CODE_SHOW_INPUT_METHOD_PICKER:
            if (mRichImm.hasMultipleEnabledIMEsOrSubtypes(true /* include aux subtypes */)) {
                mRichImm.getInputMethodManager().showInputMethodPicker();
                return true;
            }
            return false;
        }
        return false;
    }

    private boolean isShowingOptionDialog() {
        return mOptionsDialog != null && mOptionsDialog.isShowing();
    }

    private static int getActionId(final Keyboard keyboard) {
        return keyboard != null ? keyboard.mId.imeActionId() : EditorInfo.IME_ACTION_NONE;
    }

    private void performEditorAction(final int actionId) {
        mConnection.performEditorAction(actionId);
    }

    // TODO: Revise the language switch key behavior to make it much smarter and more reasonable.
    private void handleLanguageSwitchKey() {
        final IBinder token = getWindow().getWindow().getAttributes().token;
        if (mCurrentSettings.mIncludesOtherImesInLanguageSwitchList) {
            mRichImm.switchToNextInputMethod(token, false /* onlyCurrentIme */);
            return;
        }
        mSubtypeState.switchSubtype(token, mRichImm);
    }

    private void sendDownUpKeyEventForBackwardCompatibility(final int code) {
        final long eventTime = SystemClock.uptimeMillis();
        mConnection.sendKeyEvent(new KeyEvent(eventTime, eventTime,
                KeyEvent.ACTION_DOWN, code, 0, 0, KeyCharacterMap.VIRTUAL_KEYBOARD, 0,
                KeyEvent.FLAG_SOFT_KEYBOARD | KeyEvent.FLAG_KEEP_TOUCH_MODE));
        mConnection.sendKeyEvent(new KeyEvent(SystemClock.uptimeMillis(), eventTime,
                KeyEvent.ACTION_UP, code, 0, 0, KeyCharacterMap.VIRTUAL_KEYBOARD, 0,
                KeyEvent.FLAG_SOFT_KEYBOARD | KeyEvent.FLAG_KEEP_TOUCH_MODE));
    }

    private void sendKeyCodePoint(final int code) {
        // TODO: Remove this special handling of digit letters.
        // For backward compatibility. See {@link InputMethodService#sendKeyChar(char)}.
        if (code >= '0' && code <= '9') {
            sendDownUpKeyEventForBackwardCompatibility(code - '0' + KeyEvent.KEYCODE_0);
            if (ProductionFlag.IS_EXPERIMENTAL) {
                ResearchLogger.latinIME_sendKeyCodePoint(code);
            }
            return;
        }

        // 16 is android.os.Build.VERSION_CODES.JELLY_BEAN but we can't write it because
        // we want to be able to compile against the Ice Cream Sandwich SDK.
        if (Constants.CODE_ENTER == code && mTargetApplicationInfo != null
                && mTargetApplicationInfo.targetSdkVersion < 16) {
            // Backward compatibility mode. Before Jelly bean, the keyboard would simulate
            // a hardware keyboard event on pressing enter or delete. This is bad for many
            // reasons (there are race conditions with commits) but some applications are
            // relying on this behavior so we continue to support it for older apps.
            sendDownUpKeyEventForBackwardCompatibility(KeyEvent.KEYCODE_ENTER);
        } else {
            final String text = new String(new int[] { code }, 0, 1);
            mConnection.commitText(text, text.length());
        }
    }

    // Implementation of {@link KeyboardActionListener}.
    @Override
    public void onCodeInput(final int primaryCode, final int x, final int y) {
        final long when = SystemClock.uptimeMillis();
        if (primaryCode != Constants.CODE_DELETE || when > mLastKeyTime + QUICK_PRESS) {
            mDeleteCount = 0;
        }
        mLastKeyTime = when;
        mConnection.beginBatchEdit();
        final KeyboardSwitcher switcher = mKeyboardSwitcher;
        // The space state depends only on the last character pressed and its own previous
        // state. Here, we revert the space state to neutral if the key is actually modifying
        // the input contents (any non-shift key), which is what we should do for
        // all inputs that do not result in a special state. Each character handling is then
        // free to override the state as they see fit.
        final int spaceState = mSpaceState;
        if (!mWordComposer.isComposingWord()) mIsAutoCorrectionIndicatorOn = false;

        // TODO: Consolidate the double space timer, mLastKeyTime, and the space state.
        if (primaryCode != Constants.CODE_SPACE) {
            mHandler.cancelDoubleSpacesTimer();
        }

        boolean didAutoCorrect = false;
        switch (primaryCode) {
        case Constants.CODE_DELETE:
            mSpaceState = SPACE_STATE_NONE;
            handleBackspace(spaceState);
            mDeleteCount++;
            mExpectingUpdateSelection = true;
            LatinImeLogger.logOnDelete(x, y);
            break;
        case Constants.CODE_SHIFT:
        case Constants.CODE_SWITCH_ALPHA_SYMBOL:
            // Shift and symbol key is handled in onPressKey() and onReleaseKey().
            break;
        case Constants.CODE_SETTINGS:
            onSettingsKeyPressed();
            break;
        case Constants.CODE_SHORTCUT:
            mSubtypeSwitcher.switchToShortcutIME(this);
            break;
        case Constants.CODE_ACTION_ENTER:
            performEditorAction(getActionId(switcher.getKeyboard()));
            break;
        case Constants.CODE_ACTION_NEXT:
            performEditorAction(EditorInfo.IME_ACTION_NEXT);
            break;
        case Constants.CODE_ACTION_PREVIOUS:
            performEditorAction(EditorInfo.IME_ACTION_PREVIOUS);
            break;
        case Constants.CODE_LANGUAGE_SWITCH:
            handleLanguageSwitchKey();
            break;
        case Constants.CODE_RESEARCH:
            if (ProductionFlag.IS_EXPERIMENTAL) {
                ResearchLogger.getInstance().onResearchKeySelected(this);
            }
            break;
        default:
            mSpaceState = SPACE_STATE_NONE;
            if (mCurrentSettings.isWordSeparator(primaryCode)) {
                didAutoCorrect = handleSeparator(primaryCode, x, y, spaceState);
            } else {
                if (SPACE_STATE_PHANTOM == spaceState) {
                    if (ProductionFlag.IS_INTERNAL) {
                        if (mWordComposer.isComposingWord() && mWordComposer.isBatchMode()) {
                            Stats.onAutoCorrection(
                                    "", mWordComposer.getTypedWord(), " ", mWordComposer);
                        }
                    }
                    commitTyped(LastComposedWord.NOT_A_SEPARATOR);
                }
                final int keyX, keyY;
                final Keyboard keyboard = mKeyboardSwitcher.getKeyboard();
                if (keyboard != null && keyboard.hasProximityCharsCorrection(primaryCode)) {
                    keyX = x;
                    keyY = y;
                } else {
                    keyX = Constants.NOT_A_COORDINATE;
                    keyY = Constants.NOT_A_COORDINATE;
                }
                handleCharacter(primaryCode, keyX, keyY, spaceState);
            }
            mExpectingUpdateSelection = true;
            break;
        }
        switcher.onCodeInput(primaryCode);
        // Reset after any single keystroke, except shift and symbol-shift
        if (!didAutoCorrect && primaryCode != Constants.CODE_SHIFT
                && primaryCode != Constants.CODE_SWITCH_ALPHA_SYMBOL)
            mLastComposedWord.deactivate();
        if (Constants.CODE_DELETE != primaryCode) {
            mEnteredText = null;
        }
        mConnection.endBatchEdit();
        if (ProductionFlag.IS_EXPERIMENTAL) {
            ResearchLogger.latinIME_onCodeInput(primaryCode, x, y);
        }
    }

    // Called from PointerTracker through the KeyboardActionListener interface
    @Override
    public void onTextInput(final String rawText) {
        mConnection.beginBatchEdit();
        if (mWordComposer.isComposingWord()) {
            commitCurrentAutoCorrection(rawText.toString());
        } else {
            resetComposingState(true /* alsoResetLastComposedWord */);
        }
        mHandler.postUpdateSuggestionStrip();
        final String text = specificTldProcessingOnTextInput(rawText);
        if (SPACE_STATE_PHANTOM == mSpaceState) {
            promotePhantomSpace();
        }
        mConnection.commitText(text, 1);
        mConnection.endBatchEdit();
        // Space state must be updated before calling updateShiftState
        mSpaceState = SPACE_STATE_NONE;
        mKeyboardSwitcher.updateShiftState();
        mKeyboardSwitcher.onCodeInput(Constants.CODE_OUTPUT_TEXT);
        mEnteredText = text;
    }

    @Override
    public void onStartBatchInput() {
        BatchInputUpdater.getInstance().onStartBatchInput();
        mConnection.beginBatchEdit();
        if (mWordComposer.isComposingWord()) {
            if (ProductionFlag.IS_INTERNAL) {
                if (mWordComposer.isBatchMode()) {
                    Stats.onAutoCorrection("", mWordComposer.getTypedWord(), " ", mWordComposer);
                }
            }
            if (mWordComposer.size() <= 1) {
                // We auto-correct the previous (typed, not gestured) string iff it's one character
                // long. The reason for this is, even in the middle of gesture typing, you'll still
                // tap one-letter words and you want them auto-corrected (typically, "i" in English
                // should become "I"). However for any longer word, we assume that the reason for
                // tapping probably is that the word you intend to type is not in the dictionary,
                // so we do not attempt to correct, on the assumption that if that was a dictionary
                // word, the user would probably have gestured instead.
                commitCurrentAutoCorrection(LastComposedWord.NOT_A_SEPARATOR);
            } else {
                commitTyped(LastComposedWord.NOT_A_SEPARATOR);
            }
            mExpectingUpdateSelection = true;
            // The following is necessary for the case where the user typed something but didn't
            // manual pick it and didn't input any separator.
            mSpaceState = SPACE_STATE_PHANTOM;
        } else {
            final int codePointBeforeCursor = mConnection.getCodePointBeforeCursor();
            // TODO: reverse this logic. We should have the means to determine whether a character
            // should usually be followed by a space, and it should be more readable.
            if (Constants.NOT_A_CODE != codePointBeforeCursor
                    && !Character.isWhitespace(codePointBeforeCursor)
                    && !mCurrentSettings.isPhantomSpacePromotingSymbol(codePointBeforeCursor)
                    && !mCurrentSettings.isWeakSpaceStripper(codePointBeforeCursor)) {
                mSpaceState = SPACE_STATE_PHANTOM;
            }
        }
        mConnection.endBatchEdit();
        mWordComposer.setCapitalizedModeAtStartComposingTime(getActualCapsMode());
    }

    private static final class BatchInputUpdater implements Handler.Callback {
        private final Handler mHandler;
        private LatinIME mLatinIme;
        private boolean mInBatchInput; // synchornized using "this".

        private BatchInputUpdater() {
            final HandlerThread handlerThread = new HandlerThread(
                    BatchInputUpdater.class.getSimpleName());
            handlerThread.start();
            mHandler = new Handler(handlerThread.getLooper(), this);
        }

        // Initialization-on-demand holder
        private static final class OnDemandInitializationHolder {
            public static final BatchInputUpdater sInstance = new BatchInputUpdater();
        }

        public static BatchInputUpdater getInstance() {
            return OnDemandInitializationHolder.sInstance;
        }

        private static final int MSG_UPDATE_GESTURE_PREVIEW_AND_SUGGESTION_STRIP = 1;

        @Override
        public boolean handleMessage(final Message msg) {
            switch (msg.what) {
            case MSG_UPDATE_GESTURE_PREVIEW_AND_SUGGESTION_STRIP:
                updateBatchInput((InputPointers)msg.obj, mLatinIme);
                break;
            }
            return true;
        }

        // Run in the UI thread.
        public synchronized void onStartBatchInput() {
            mInBatchInput = true;
        }

        // Run in the Handler thread.
        private synchronized void updateBatchInput(final InputPointers batchPointers,
                final LatinIME latinIme) {
            if (!mInBatchInput) {
                // Batch input has ended while the message was being delivered.
                return;
            }
            final SuggestedWords suggestedWords = getSuggestedWordsGestureLocked(
                    batchPointers, latinIme);
            latinIme.mHandler.showGesturePreviewAndSuggestionStrip(
                    suggestedWords, false /* dismissGestureFloatingPreviewText */);
        }

        // Run in the UI thread.
        public void onUpdateBatchInput(final InputPointers batchPointers, final LatinIME latinIme) {
            mLatinIme = latinIme;
            if (mHandler.hasMessages(MSG_UPDATE_GESTURE_PREVIEW_AND_SUGGESTION_STRIP)) {
                return;
            }
            mHandler.obtainMessage(
                    MSG_UPDATE_GESTURE_PREVIEW_AND_SUGGESTION_STRIP, batchPointers)
                    .sendToTarget();
        }

        // Run in the UI thread.
        public synchronized SuggestedWords onEndBatchInput(final InputPointers batchPointers,
                final LatinIME latinIme) {
            mInBatchInput = false;
            final SuggestedWords suggestedWords = getSuggestedWordsGestureLocked(
                    batchPointers, latinIme);
            latinIme.mHandler.showGesturePreviewAndSuggestionStrip(
                    suggestedWords, true /* dismissGestureFloatingPreviewText */);
            return suggestedWords;
        }

        // {@link LatinIME#getSuggestedWords(int)} method calls with same session id have to
        // be synchronized.
        private static SuggestedWords getSuggestedWordsGestureLocked(
                final InputPointers batchPointers, final LatinIME latinIme) {
            latinIme.mWordComposer.setBatchInputPointers(batchPointers);
            return latinIme.getSuggestedWords(Suggest.SESSION_GESTURE);
        }
    }

    private void showGesturePreviewAndSuggestionStrip(final SuggestedWords suggestedWords,
            final boolean dismissGestureFloatingPreviewText) {
        final String batchInputText = suggestedWords.isEmpty()
                ? null : suggestedWords.getWord(0);
        final KeyboardView mainKeyboardView = mKeyboardSwitcher.getMainKeyboardView();
        mainKeyboardView.showGestureFloatingPreviewText(batchInputText);
        showSuggestionStrip(suggestedWords, null);
        if (dismissGestureFloatingPreviewText) {
            mainKeyboardView.dismissGestureFloatingPreviewText();
        }
    }

    @Override
    public void onUpdateBatchInput(final InputPointers batchPointers) {
        BatchInputUpdater.getInstance().onUpdateBatchInput(batchPointers, this);
    }

    @Override
    public void onEndBatchInput(final InputPointers batchPointers) {
        final SuggestedWords suggestedWords = BatchInputUpdater.getInstance().onEndBatchInput(
                batchPointers, this);
        final String batchInputText = suggestedWords.isEmpty()
                ? null : suggestedWords.getWord(0);
        if (TextUtils.isEmpty(batchInputText)) {
            return;
        }
        mWordComposer.setBatchInputWord(batchInputText);
        mConnection.beginBatchEdit();
        if (SPACE_STATE_PHANTOM == mSpaceState) {
            promotePhantomSpace();
        }
        mConnection.setComposingText(batchInputText, 1);
        mExpectingUpdateSelection = true;
        mConnection.endBatchEdit();
        // Space state must be updated before calling updateShiftState
        mSpaceState = SPACE_STATE_PHANTOM;
        mKeyboardSwitcher.updateShiftState();
    }

    private String specificTldProcessingOnTextInput(final String text) {
        if (text.length() <= 1 || text.charAt(0) != Constants.CODE_PERIOD
                || !Character.isLetter(text.charAt(1))) {
            // Not a tld: do nothing.
            return text;
        }
        // We have a TLD (or something that looks like this): make sure we don't add
        // a space even if currently in phantom mode.
        mSpaceState = SPACE_STATE_NONE;
        // TODO: use getCodePointBeforeCursor instead to improve performance and simplify the code
        final CharSequence lastOne = mConnection.getTextBeforeCursor(1, 0);
        if (lastOne != null && lastOne.length() == 1
                && lastOne.charAt(0) == Constants.CODE_PERIOD) {
            return text.substring(1);
        } else {
            return text;
        }
    }

    // Called from PointerTracker through the KeyboardActionListener interface
    @Override
    public void onCancelInput() {
        // User released a finger outside any key
        mKeyboardSwitcher.onCancelInput();
    }

    private void handleBackspace(final int spaceState) {
        // In many cases, we may have to put the keyboard in auto-shift state again. However
        // we want to wait a few milliseconds before doing it to avoid the keyboard flashing
        // during key repeat.
        mHandler.postUpdateShiftState();

        if (mWordComposer.isComposingWord()) {
            final int length = mWordComposer.size();
            if (length > 0) {
                if (mWordComposer.isBatchMode()) {
                    mWordComposer.reset();
                } else {
                    mWordComposer.deleteLast();
                }
                mConnection.setComposingText(getTextWithUnderline(mWordComposer.getTypedWord()), 1);
                mHandler.postUpdateSuggestionStrip();
            } else {
                mConnection.deleteSurroundingText(1, 0);
            }
        } else {
            if (mLastComposedWord.canRevertCommit()) {
                if (ProductionFlag.IS_INTERNAL) {
                    Stats.onAutoCorrectionCancellation();
                }
                revertCommit();
                return;
            }
            if (mEnteredText != null && mConnection.sameAsTextBeforeCursor(mEnteredText)) {
                // Cancel multi-character input: remove the text we just entered.
                // This is triggered on backspace after a key that inputs multiple characters,
                // like the smiley key or the .com key.
                final int length = mEnteredText.length();
                mConnection.deleteSurroundingText(length, 0);
                mEnteredText = null;
                // If we have mEnteredText, then we know that mHasUncommittedTypedChars == false.
                // In addition we know that spaceState is false, and that we should not be
                // reverting any autocorrect at this point. So we can safely return.
                return;
            }
            if (SPACE_STATE_DOUBLE == spaceState) {
                mHandler.cancelDoubleSpacesTimer();
                if (mConnection.revertDoubleSpace()) {
                    // No need to reset mSpaceState, it has already be done (that's why we
                    // receive it as a parameter)
                    return;
                }
            } else if (SPACE_STATE_SWAP_PUNCTUATION == spaceState) {
                if (mConnection.revertSwapPunctuation()) {
                    // Likewise
                    return;
                }
            }

            // No cancelling of commit/double space/swap: we have a regular backspace.
            // We should backspace one char and restart suggestion if at the end of a word.
            if (mLastSelectionStart != mLastSelectionEnd) {
                // If there is a selection, remove it.
                final int lengthToDelete = mLastSelectionEnd - mLastSelectionStart;
                mConnection.setSelection(mLastSelectionEnd, mLastSelectionEnd);
                mConnection.deleteSurroundingText(lengthToDelete, 0);
            } else {
                // There is no selection, just delete one character.
                if (NOT_A_CURSOR_POSITION == mLastSelectionEnd) {
                    // This should never happen.
                    Log.e(TAG, "Backspace when we don't know the selection position");
                }
                // 16 is android.os.Build.VERSION_CODES.JELLY_BEAN but we can't write it because
                // we want to be able to compile against the Ice Cream Sandwich SDK.
                if (mTargetApplicationInfo != null
                        && mTargetApplicationInfo.targetSdkVersion < 16) {
                    // Backward compatibility mode. Before Jelly bean, the keyboard would simulate
                    // a hardware keyboard event on pressing enter or delete. This is bad for many
                    // reasons (there are race conditions with commits) but some applications are
                    // relying on this behavior so we continue to support it for older apps.
                    sendDownUpKeyEventForBackwardCompatibility(KeyEvent.KEYCODE_DEL);
                } else {
                    mConnection.deleteSurroundingText(1, 0);
                }
                if (mDeleteCount > DELETE_ACCELERATE_AT) {
                    mConnection.deleteSurroundingText(1, 0);
                }
            }
            if (mCurrentSettings.isSuggestionsRequested(mDisplayOrientation)) {
                restartSuggestionsOnWordBeforeCursorIfAtEndOfWord();
            }
        }
    }

    private boolean maybeStripSpace(final int code,
            final int spaceState, final boolean isFromSuggestionStrip) {
        if (Constants.CODE_ENTER == code && SPACE_STATE_SWAP_PUNCTUATION == spaceState) {
            mConnection.removeTrailingSpace();
            return false;
        } else if ((SPACE_STATE_WEAK == spaceState
                || SPACE_STATE_SWAP_PUNCTUATION == spaceState)
                && isFromSuggestionStrip) {
            if (mCurrentSettings.isWeakSpaceSwapper(code)) {
                return true;
            } else {
                if (mCurrentSettings.isWeakSpaceStripper(code)) {
                    mConnection.removeTrailingSpace();
                }
                return false;
            }
        } else {
            return false;
        }
    }

    private void handleCharacter(final int primaryCode, final int x,
            final int y, final int spaceState) {
        boolean isComposingWord = mWordComposer.isComposingWord();

        if (SPACE_STATE_PHANTOM == spaceState &&
                !mCurrentSettings.isSymbolExcludedFromWordSeparators(primaryCode)) {
            if (isComposingWord) {
                // Sanity check
                throw new RuntimeException("Should not be composing here");
            }
            promotePhantomSpace();
        }

        // NOTE: isCursorTouchingWord() is a blocking IPC call, so it often takes several
        // dozen milliseconds. Avoid calling it as much as possible, since we are on the UI
        // thread here.
        if (!isComposingWord && (isAlphabet(primaryCode)
                || mCurrentSettings.isSymbolExcludedFromWordSeparators(primaryCode))
                && mCurrentSettings.isSuggestionsRequested(mDisplayOrientation) &&
                !mConnection.isCursorTouchingWord(mCurrentSettings)) {
            // Reset entirely the composing state anyway, then start composing a new word unless
            // the character is a single quote. The idea here is, single quote is not a
            // separator and it should be treated as a normal character, except in the first
            // position where it should not start composing a word.
            isComposingWord = (Constants.CODE_SINGLE_QUOTE != primaryCode);
            // Here we don't need to reset the last composed word. It will be reset
            // when we commit this one, if we ever do; if on the other hand we backspace
            // it entirely and resume suggestions on the previous word, we'd like to still
            // have touch coordinates for it.
            resetComposingState(false /* alsoResetLastComposedWord */);
        }
        if (isComposingWord) {
            final int keyX, keyY;
            if (Constants.isValidCoordinate(x) && Constants.isValidCoordinate(y)) {
                final KeyDetector keyDetector =
                        mKeyboardSwitcher.getMainKeyboardView().getKeyDetector();
                keyX = keyDetector.getTouchX(x);
                keyY = keyDetector.getTouchY(y);
            } else {
                keyX = x;
                keyY = y;
            }
            mWordComposer.add(primaryCode, keyX, keyY);
            // If it's the first letter, make note of auto-caps state
            if (mWordComposer.size() == 1) {
                mWordComposer.setCapitalizedModeAtStartComposingTime(getActualCapsMode());
            }
            mConnection.setComposingText(getTextWithUnderline(mWordComposer.getTypedWord()), 1);
        } else {
            final boolean swapWeakSpace = maybeStripSpace(primaryCode,
                    spaceState, Constants.SUGGESTION_STRIP_COORDINATE == x);

            sendKeyCodePoint(primaryCode);

            if (swapWeakSpace) {
                swapSwapperAndSpace();
                mSpaceState = SPACE_STATE_WEAK;
            }
            // In case the "add to dictionary" hint was still displayed.
            if (null != mSuggestionStripView) mSuggestionStripView.dismissAddToDictionaryHint();
        }
        mHandler.postUpdateSuggestionStrip();
        if (ProductionFlag.IS_INTERNAL) {
            Utils.Stats.onNonSeparator((char)primaryCode, x, y);
        }
    }

    // Returns true if we did an autocorrection, false otherwise.
    private boolean handleSeparator(final int primaryCode, final int x, final int y,
            final int spaceState) {
        boolean didAutoCorrect = false;
        // Handle separator
        if (mWordComposer.isComposingWord()) {
            if (mCurrentSettings.mCorrectionEnabled) {
                // TODO: maybe cache Strings in an <String> sparse array or something
                commitCurrentAutoCorrection(new String(new int[]{primaryCode}, 0, 1));
                didAutoCorrect = true;
            } else {
                commitTyped(new String(new int[]{primaryCode}, 0, 1));
            }
        }

        final boolean swapWeakSpace = maybeStripSpace(primaryCode, spaceState,
                Constants.SUGGESTION_STRIP_COORDINATE == x);

        if (SPACE_STATE_PHANTOM == spaceState &&
                mCurrentSettings.isPhantomSpacePromotingSymbol(primaryCode)) {
            promotePhantomSpace();
        }
        sendKeyCodePoint(primaryCode);

        if (Constants.CODE_SPACE == primaryCode) {
            if (mCurrentSettings.isSuggestionsRequested(mDisplayOrientation)) {
                if (maybeDoubleSpace()) {
                    mSpaceState = SPACE_STATE_DOUBLE;
                } else if (!isShowingPunctuationList()) {
                    mSpaceState = SPACE_STATE_WEAK;
                }
            }

            mHandler.startDoubleSpacesTimer();
            if (!mConnection.isCursorTouchingWord(mCurrentSettings)) {
                mHandler.postUpdateSuggestionStrip();
            }
        } else {
            if (swapWeakSpace) {
                swapSwapperAndSpace();
                mSpaceState = SPACE_STATE_SWAP_PUNCTUATION;
            } else if (SPACE_STATE_PHANTOM == spaceState
                    && !mCurrentSettings.isWeakSpaceStripper(primaryCode)
                    && !mCurrentSettings.isPhantomSpacePromotingSymbol(primaryCode)) {
                // If we are in phantom space state, and the user presses a separator, we want to
                // stay in phantom space state so that the next keypress has a chance to add the
                // space. For example, if I type "Good dat", pick "day" from the suggestion strip
                // then insert a comma and go on to typing the next word, I want the space to be
                // inserted automatically before the next word, the same way it is when I don't
                // input the comma.
                // The case is a little different if the separator is a space stripper. Such a
                // separator does not normally need a space on the right (that's the difference
                // between swappers and strippers), so we should not stay in phantom space state if
                // the separator is a stripper. Hence the additional test above.
                mSpaceState = SPACE_STATE_PHANTOM;
            }

            // Set punctuation right away. onUpdateSelection will fire but tests whether it is
            // already displayed or not, so it's okay.
            setPunctuationSuggestions();
        }
        if (ProductionFlag.IS_INTERNAL) {
            Utils.Stats.onSeparator((char)primaryCode, x, y);
        }

        mKeyboardSwitcher.updateShiftState();
        return didAutoCorrect;
    }

    private CharSequence getTextWithUnderline(final String text) {
        return mIsAutoCorrectionIndicatorOn
                ? SuggestionSpanUtils.getTextWithAutoCorrectionIndicatorUnderline(this, text)
                : text;
    }

    private void handleClose() {
        commitTyped(LastComposedWord.NOT_A_SEPARATOR);
        requestHideSelf(0);
        final MainKeyboardView mainKeyboardView = mKeyboardSwitcher.getMainKeyboardView();
        if (mainKeyboardView != null) {
            mainKeyboardView.closing();
        }
    }

    // TODO: make this private
    // Outside LatinIME, only used by the test suite.
    @UsedForTesting
    boolean isShowingPunctuationList() {
        if (mSuggestionStripView == null) return false;
        return mCurrentSettings.mSuggestPuncList == mSuggestionStripView.getSuggestions();
    }

    private boolean isSuggestionsStripVisible() {
        if (mSuggestionStripView == null)
            return false;
        if (mSuggestionStripView.isShowingAddToDictionaryHint())
            return true;
        if (!mCurrentSettings.isSuggestionStripVisibleInOrientation(mDisplayOrientation))
            return false;
        if (mCurrentSettings.isApplicationSpecifiedCompletionsOn())
            return true;
        return mCurrentSettings.isSuggestionsRequested(mDisplayOrientation);
    }

    private void clearSuggestionStrip() {
        setSuggestionStrip(SuggestedWords.EMPTY, false);
        setAutoCorrectionIndicator(false);
    }

    private void setSuggestionStrip(final SuggestedWords words, final boolean isAutoCorrection) {
        if (mSuggestionStripView != null) {
            mSuggestionStripView.setSuggestions(words);
            mKeyboardSwitcher.onAutoCorrectionStateChanged(isAutoCorrection);
        }
    }

    private void setAutoCorrectionIndicator(final boolean newAutoCorrectionIndicator) {
        // Put a blue underline to a word in TextView which will be auto-corrected.
        if (mIsAutoCorrectionIndicatorOn != newAutoCorrectionIndicator
                && mWordComposer.isComposingWord()) {
            mIsAutoCorrectionIndicatorOn = newAutoCorrectionIndicator;
            final CharSequence textWithUnderline =
                    getTextWithUnderline(mWordComposer.getTypedWord());
            // TODO: when called from an updateSuggestionStrip() call that results from a posted
            // message, this is called outside any batch edit. Potentially, this may result in some
            // janky flickering of the screen, although the display speed makes it unlikely in
            // the practice.
            mConnection.setComposingText(textWithUnderline, 1);
        }
    }

    private void updateSuggestionStrip() {
        mHandler.cancelUpdateSuggestionStrip();

        // Check if we have a suggestion engine attached.
        if (mSuggest == null || !mCurrentSettings.isSuggestionsRequested(mDisplayOrientation)) {
            if (mWordComposer.isComposingWord()) {
                Log.w(TAG, "Called updateSuggestionsOrPredictions but suggestions were not "
                        + "requested!");
                mWordComposer.setAutoCorrection(mWordComposer.getTypedWord());
            }
            return;
        }

        if (!mWordComposer.isComposingWord() && !mCurrentSettings.mBigramPredictionEnabled) {
            setPunctuationSuggestions();
            return;
        }

        final SuggestedWords suggestedWords = getSuggestedWords(Suggest.SESSION_TYPING);
        final String typedWord = mWordComposer.getTypedWord();
        showSuggestionStrip(suggestedWords, typedWord);
    }

    private SuggestedWords getSuggestedWords(final int sessionId) {
        final Keyboard keyboard = mKeyboardSwitcher.getKeyboard();
        if (keyboard == null || mSuggest == null) {
            return SuggestedWords.EMPTY;
        }
        final String typedWord = mWordComposer.getTypedWord();
        // Get the word on which we should search the bigrams. If we are composing a word, it's
        // whatever is *before* the half-committed word in the buffer, hence 2; if we aren't, we
        // should just skip whitespace if any, so 1.
        // TODO: this is slow (2-way IPC) - we should probably cache this instead.
        final String prevWord =
                mConnection.getNthPreviousWord(mCurrentSettings.mWordSeparators,
                mWordComposer.isComposingWord() ? 2 : 1);
        final SuggestedWords suggestedWords = mSuggest.getSuggestedWords(mWordComposer,
                prevWord, keyboard.getProximityInfo(), mCurrentSettings.mCorrectionEnabled,
                sessionId);
        return maybeRetrieveOlderSuggestions(typedWord, suggestedWords);
    }

    private SuggestedWords maybeRetrieveOlderSuggestions(final String typedWord,
            final SuggestedWords suggestedWords) {
        // TODO: consolidate this into getSuggestedWords
        // We update the suggestion strip only when we have some suggestions to show, i.e. when
        // the suggestion count is > 1; else, we leave the old suggestions, with the typed word
        // replaced with the new one. However, when the word is a dictionary word, or when the
        // length of the typed word is 1 or 0 (after a deletion typically), we do want to remove the
        // old suggestions. Also, if we are showing the "add to dictionary" hint, we need to
        // revert to suggestions - although it is unclear how we can come here if it's displayed.
        if (suggestedWords.size() > 1 || typedWord.length() <= 1
                || !suggestedWords.mTypedWordValid
                || mSuggestionStripView.isShowingAddToDictionaryHint()) {
            return suggestedWords;
        } else {
            SuggestedWords previousSuggestions = mSuggestionStripView.getSuggestions();
            if (previousSuggestions == mCurrentSettings.mSuggestPuncList) {
                previousSuggestions = SuggestedWords.EMPTY;
            }
            final ArrayList<SuggestedWords.SuggestedWordInfo> typedWordAndPreviousSuggestions =
                    SuggestedWords.getTypedWordAndPreviousSuggestions(
                            typedWord, previousSuggestions);
            return new SuggestedWords(typedWordAndPreviousSuggestions,
                            false /* typedWordValid */,
                            false /* hasAutoCorrectionCandidate */,
                            false /* isPunctuationSuggestions */,
                            true /* isObsoleteSuggestions */,
                            false /* isPrediction */);
        }
    }

    private void showSuggestionStrip(final SuggestedWords suggestedWords, final String typedWord) {
        if (suggestedWords.isEmpty()) {
            clearSuggestionStrip();
            return;
        }
        final String autoCorrection;
        if (suggestedWords.mWillAutoCorrect) {
            autoCorrection = suggestedWords.getWord(1);
        } else {
            autoCorrection = typedWord;
        }
        mWordComposer.setAutoCorrection(autoCorrection);
        final boolean isAutoCorrection = suggestedWords.willAutoCorrect();
        setSuggestionStrip(suggestedWords, isAutoCorrection);
        setAutoCorrectionIndicator(isAutoCorrection);
        setSuggestionStripShown(isSuggestionsStripVisible());
    }

    private void commitCurrentAutoCorrection(final String separatorString) {
        // Complete any pending suggestions query first
        if (mHandler.hasPendingUpdateSuggestions()) {
            updateSuggestionStrip();
        }
        final String typedAutoCorrection = mWordComposer.getAutoCorrectionOrNull();
        final String typedWord = mWordComposer.getTypedWord();
        final String autoCorrection = (typedAutoCorrection != null)
                ? typedAutoCorrection : typedWord;
        if (autoCorrection != null) {
            if (TextUtils.isEmpty(typedWord)) {
                throw new RuntimeException("We have an auto-correction but the typed word "
                        + "is empty? Impossible! I must commit suicide.");
            }
            if (ProductionFlag.IS_INTERNAL) {
                Stats.onAutoCorrection(
                        typedWord, autoCorrection.toString(), separatorString, mWordComposer);
            }
            mExpectingUpdateSelection = true;
            commitChosenWord(autoCorrection, LastComposedWord.COMMIT_TYPE_DECIDED_WORD,
                    separatorString);
            if (!typedWord.equals(autoCorrection)) {
                // This will make the correction flash for a short while as a visual clue
                // to the user that auto-correction happened. It has no other effect; in particular
                // note that this won't affect the text inside the text field AT ALL: it only makes
                // the segment of text starting at the supplied index and running for the length
                // of the auto-correction flash. At this moment, the "typedWord" argument is
                // ignored by TextView.
                mConnection.commitCorrection(
                        new CorrectionInfo(mLastSelectionEnd - typedWord.length(),
                        typedWord, autoCorrection));
            }
        }
    }

    // Called from {@link SuggestionStripView} through the {@link SuggestionStripView#Listener}
    // interface
    @Override
    public void pickSuggestionManually(final int index, final String suggestion) {
        final SuggestedWords suggestedWords = mSuggestionStripView.getSuggestions();
        // If this is a punctuation picked from the suggestion strip, pass it to onCodeInput
        if (suggestion.length() == 1 && isShowingPunctuationList()) {
            // Word separators are suggested before the user inputs something.
            // So, LatinImeLogger logs "" as a user's input.
            LatinImeLogger.logOnManualSuggestion("", suggestion.toString(), index, suggestedWords);
            // Rely on onCodeInput to do the complicated swapping/stripping logic consistently.
            final int primaryCode = suggestion.charAt(0);
            onCodeInput(primaryCode,
                    Constants.SUGGESTION_STRIP_COORDINATE, Constants.SUGGESTION_STRIP_COORDINATE);
            if (ProductionFlag.IS_EXPERIMENTAL) {
                ResearchLogger.latinIME_punctuationSuggestion(index, suggestion);
            }
            return;
        }

        mConnection.beginBatchEdit();
        if (SPACE_STATE_PHANTOM == mSpaceState && suggestion.length() > 0
                // In the batch input mode, a manually picked suggested word should just replace
                // the current batch input text and there is no need for a phantom space.
                && !mWordComposer.isBatchMode()) {
            int firstChar = Character.codePointAt(suggestion, 0);
            if ((!mCurrentSettings.isWeakSpaceStripper(firstChar))
                    && (!mCurrentSettings.isWeakSpaceSwapper(firstChar))) {
                promotePhantomSpace();
            }
        }

        if (mCurrentSettings.isApplicationSpecifiedCompletionsOn()
                && mApplicationSpecifiedCompletions != null
                && index >= 0 && index < mApplicationSpecifiedCompletions.length) {
            if (mSuggestionStripView != null) {
                mSuggestionStripView.clear();
            }
            mKeyboardSwitcher.updateShiftState();
            resetComposingState(true /* alsoResetLastComposedWord */);
            final CompletionInfo completionInfo = mApplicationSpecifiedCompletions[index];
            mConnection.commitCompletion(completionInfo);
            mConnection.endBatchEdit();
            return;
        }

        // We need to log before we commit, because the word composer will store away the user
        // typed word.
        final String replacedWord = mWordComposer.getTypedWord().toString();
        LatinImeLogger.logOnManualSuggestion(replacedWord,
                suggestion.toString(), index, suggestedWords);
        mExpectingUpdateSelection = true;
        commitChosenWord(suggestion, LastComposedWord.COMMIT_TYPE_MANUAL_PICK,
                LastComposedWord.NOT_A_SEPARATOR);
        if (ProductionFlag.IS_EXPERIMENTAL) {
            ResearchLogger.latinIME_pickSuggestionManually(replacedWord, index, suggestion);
        }
        mConnection.endBatchEdit();
        // Don't allow cancellation of manual pick
        mLastComposedWord.deactivate();
        // Space state must be updated before calling updateShiftState
        mSpaceState = SPACE_STATE_PHANTOM;
        mKeyboardSwitcher.updateShiftState();

        // We should show the "Touch again to save" hint if the user pressed the first entry
        // AND it's in none of our current dictionaries (main, user or otherwise).
        // Please note that if mSuggest is null, it means that everything is off: suggestion
        // and correction, so we shouldn't try to show the hint
        final boolean showingAddToDictionaryHint = index == 0 && mSuggest != null
                // If the suggestion is not in the dictionary, the hint should be shown.
                && !AutoCorrection.isValidWord(mSuggest.getUnigramDictionaries(), suggestion, true);

        if (ProductionFlag.IS_INTERNAL) {
            Stats.onSeparator((char)Constants.CODE_SPACE,
                    Constants.NOT_A_COORDINATE, Constants.NOT_A_COORDINATE);
        }
        if (showingAddToDictionaryHint && mIsUserDictionaryAvailable) {
            mSuggestionStripView.showAddToDictionaryHint(
                    suggestion, mCurrentSettings.mHintToSaveText);
        } else {
            // If we're not showing the "Touch again to save", then update the suggestion strip.
            mHandler.postUpdateSuggestionStrip();
        }
    }

    /**
     * Commits the chosen word to the text field and saves it for later retrieval.
     */
    private void commitChosenWord(final String chosenWord, final int commitType,
            final String separatorString) {
        final SuggestedWords suggestedWords = mSuggestionStripView.getSuggestions();
        mConnection.commitText(SuggestionSpanUtils.getTextWithSuggestionSpan(
                this, chosenWord, suggestedWords, mIsMainDictionaryAvailable), 1);
        // Add the word to the user history dictionary
        final String prevWord = addToUserHistoryDictionary(chosenWord);
        // TODO: figure out here if this is an auto-correct or if the best word is actually
        // what user typed. Note: currently this is done much later in
        // LastComposedWord#didCommitTypedWord by string equality of the remembered
        // strings.
        mLastComposedWord = mWordComposer.commitWord(commitType, chosenWord.toString(),
                separatorString, prevWord);
    }

    private void setPunctuationSuggestions() {
        if (mCurrentSettings.mBigramPredictionEnabled) {
            clearSuggestionStrip();
        } else {
            setSuggestionStrip(mCurrentSettings.mSuggestPuncList, false);
        }
        setAutoCorrectionIndicator(false);
        setSuggestionStripShown(isSuggestionsStripVisible());
    }

    private String addToUserHistoryDictionary(final String suggestion) {
        if (TextUtils.isEmpty(suggestion)) return null;
        if (mSuggest == null) return null;

        // If correction is not enabled, we don't add words to the user history dictionary.
        // That's to avoid unintended additions in some sensitive fields, or fields that
        // expect to receive non-words.
        if (!mCurrentSettings.mCorrectionEnabled) return null;

        final UserHistoryDictionary userHistoryDictionary = mUserHistoryDictionary;
        if (userHistoryDictionary != null) {
            final CharSequence prevWord
                    = mConnection.getNthPreviousWord(mCurrentSettings.mWordSeparators, 2);
            final String secondWord;
            if (mWordComposer.wasAutoCapitalized() && !mWordComposer.isMostlyCaps()) {
                secondWord = suggestion.toLowerCase(mSubtypeSwitcher.getCurrentSubtypeLocale());
            } else {
                secondWord = suggestion;
            }
            // We demote unrecognized words (frequency < 0, below) by specifying them as "invalid".
            // We don't add words with 0-frequency (assuming they would be profanity etc.).
            final int maxFreq = AutoCorrection.getMaxFrequency(
                    mSuggest.getUnigramDictionaries(), suggestion);
            if (maxFreq == 0) return null;
            final String prevWordString = (null == prevWord) ? null : prevWord.toString();
            userHistoryDictionary.addToUserHistory(prevWordString, secondWord, maxFreq > 0);
            return prevWordString;
        }
        return null;
    }

    /**
     * Check if the cursor is actually at the end of a word. If so, restart suggestions on this
     * word, else do nothing.
     */
    private void restartSuggestionsOnWordBeforeCursorIfAtEndOfWord() {
        final CharSequence word = mConnection.getWordBeforeCursorIfAtEndOfWord(mCurrentSettings);
        if (null != word) {
            restartSuggestionsOnWordBeforeCursor(word);
        }
    }

    private void restartSuggestionsOnWordBeforeCursor(final CharSequence word) {
        mWordComposer.setComposingWord(word, mKeyboardSwitcher.getKeyboard());
        final int length = word.length();
        mConnection.deleteSurroundingText(length, 0);
        mConnection.setComposingText(word, 1);
        mHandler.postUpdateSuggestionStrip();
    }

    private void revertCommit() {
        final String previousWord = mLastComposedWord.mPrevWord;
        final String originallyTypedWord = mLastComposedWord.mTypedWord;
        final String committedWord = mLastComposedWord.mCommittedWord;
        final int cancelLength = committedWord.length();
        final int separatorLength = LastComposedWord.getSeparatorLength(
                mLastComposedWord.mSeparatorString);
        // TODO: should we check our saved separator against the actual contents of the text view?
        final int deleteLength = cancelLength + separatorLength;
        if (DEBUG) {
            if (mWordComposer.isComposingWord()) {
                throw new RuntimeException("revertCommit, but we are composing a word");
            }
            final CharSequence wordBeforeCursor =
                    mConnection.getTextBeforeCursor(deleteLength, 0)
                            .subSequence(0, cancelLength);
            if (!TextUtils.equals(committedWord, wordBeforeCursor)) {
                throw new RuntimeException("revertCommit check failed: we thought we were "
                        + "reverting \"" + committedWord
                        + "\", but before the cursor we found \"" + wordBeforeCursor + "\"");
            }
        }
        mConnection.deleteSurroundingText(deleteLength, 0);
        if (!TextUtils.isEmpty(previousWord) && !TextUtils.isEmpty(committedWord)) {
            mUserHistoryDictionary.cancelAddingUserHistory(
                    previousWord.toString(), committedWord.toString());
        }
        mConnection.commitText(originallyTypedWord + mLastComposedWord.mSeparatorString, 1);
        if (ProductionFlag.IS_INTERNAL) {
            Stats.onSeparator(mLastComposedWord.mSeparatorString,
                    Constants.NOT_A_COORDINATE, Constants.NOT_A_COORDINATE);
        }
        if (ProductionFlag.IS_EXPERIMENTAL) {
            ResearchLogger.latinIME_revertCommit(originallyTypedWord);
        }
        // Don't restart suggestion yet. We'll restart if the user deletes the
        // separator.
        mLastComposedWord = LastComposedWord.NOT_A_COMPOSED_WORD;
        // We have a separator between the word and the cursor: we should show predictions.
        mHandler.postUpdateSuggestionStrip();
    }

    // This essentially inserts a space, and that's it.
    public void promotePhantomSpace() {
<<<<<<< HEAD
        if (mCurrentSettings.shouldInsertSpacesAutomatically()) {
            sendKeyCodePoint(Constants.CODE_SPACE);
        }
=======
        sendKeyCodePoint(Keyboard.CODE_SPACE);
>>>>>>> 4ad92578
    }

    // Used by the RingCharBuffer
    public boolean isWordSeparator(final int code) {
        return mCurrentSettings.isWordSeparator(code);
    }

    // TODO: Make this private
    // Outside LatinIME, only used by the {@link InputTestsBase} test suite.
    @UsedForTesting
    void loadKeyboard() {
        // When the device locale is changed in SetupWizard etc., this method may get called via
        // onConfigurationChanged before SoftInputWindow is shown.
        initSuggest();
        loadSettings();
        if (mKeyboardSwitcher.getMainKeyboardView() != null) {
            // Reload keyboard because the current language has been changed.
            mKeyboardSwitcher.loadKeyboard(getCurrentInputEditorInfo(), mCurrentSettings);
        }
        // Since we just changed languages, we should re-evaluate suggestions with whatever word
        // we are currently composing. If we are not composing anything, we may want to display
        // predictions or punctuation signs (which is done by the updateSuggestionStrip anyway).
        mHandler.postUpdateSuggestionStrip();
    }

    // Callback called by PointerTracker through the KeyboardActionListener. This is called when a
    // key is depressed; release matching call is onReleaseKey below.
    @Override
    public void onPressKey(final int primaryCode) {
        mKeyboardSwitcher.onPressKey(primaryCode);
    }

    // Callback by PointerTracker through the KeyboardActionListener. This is called when a key
    // is released; press matching call is onPressKey above.
    @Override
    public void onReleaseKey(final int primaryCode, final boolean withSliding) {
        mKeyboardSwitcher.onReleaseKey(primaryCode, withSliding);

        // If accessibility is on, ensure the user receives keyboard state updates.
        if (AccessibilityUtils.getInstance().isTouchExplorationEnabled()) {
            switch (primaryCode) {
            case Constants.CODE_SHIFT:
                AccessibleKeyboardViewProxy.getInstance().notifyShiftState();
                break;
            case Constants.CODE_SWITCH_ALPHA_SYMBOL:
                AccessibleKeyboardViewProxy.getInstance().notifySymbolsState();
                break;
            }
        }

        if (Constants.CODE_DELETE == primaryCode) {
            // This is a stopgap solution to avoid leaving a high surrogate alone in a text view.
            // In the future, we need to deprecate deteleSurroundingText() and have a surrogate
            // pair-friendly way of deleting characters in InputConnection.
            // TODO: use getCodePointBeforeCursor instead to improve performance
            final CharSequence lastChar = mConnection.getTextBeforeCursor(1, 0);
            if (!TextUtils.isEmpty(lastChar) && Character.isHighSurrogate(lastChar.charAt(0))) {
                mConnection.deleteSurroundingText(1, 0);
            }
        }
    }

    // receive ringer mode change and network state change.
    private BroadcastReceiver mReceiver = new BroadcastReceiver() {
        @Override
        public void onReceive(final Context context, final Intent intent) {
            final String action = intent.getAction();
            if (action.equals(ConnectivityManager.CONNECTIVITY_ACTION)) {
                mSubtypeSwitcher.onNetworkStateChanged(intent);
            } else if (action.equals(AudioManager.RINGER_MODE_CHANGED_ACTION)) {
                mKeyboardSwitcher.onRingerModeChanged();
            }
        }
    };

    private void launchSettings() {
        handleClose();
        launchSubActivity(SettingsActivity.class);
    }

    // Called from debug code only
    public void launchDebugSettings() {
        handleClose();
        launchSubActivity(DebugSettingsActivity.class);
    }

    public void launchKeyboardedDialogActivity(final Class<? extends Activity> activityClass) {
        // Put the text in the attached EditText into a safe, saved state before switching to a
        // new activity that will also use the soft keyboard.
        commitTyped(LastComposedWord.NOT_A_SEPARATOR);
        launchSubActivity(activityClass);
    }

    private void launchSubActivity(final Class<? extends Activity> activityClass) {
        Intent intent = new Intent();
        intent.setClass(LatinIME.this, activityClass);
        intent.setFlags(Intent.FLAG_ACTIVITY_NEW_TASK);
        startActivity(intent);
    }

    private void showSubtypeSelectorAndSettings() {
        final CharSequence title = getString(R.string.english_ime_input_options);
        final CharSequence[] items = new CharSequence[] {
                // TODO: Should use new string "Select active input modes".
                getString(R.string.language_selection_title),
                getString(R.string.english_ime_settings),
        };
        final DialogInterface.OnClickListener listener = new DialogInterface.OnClickListener() {
            @Override
            public void onClick(DialogInterface di, int position) {
                di.dismiss();
                switch (position) {
                case 0:
                    Intent intent = CompatUtils.getInputLanguageSelectionIntent(
                            mRichImm.getInputMethodIdOfThisIme(),
                            Intent.FLAG_ACTIVITY_NEW_TASK
                            | Intent.FLAG_ACTIVITY_RESET_TASK_IF_NEEDED
                            | Intent.FLAG_ACTIVITY_CLEAR_TOP);
                    startActivity(intent);
                    break;
                case 1:
                    launchSettings();
                    break;
                }
            }
        };
        final AlertDialog.Builder builder = new AlertDialog.Builder(this)
                .setItems(items, listener)
                .setTitle(title);
        showOptionDialog(builder.create());
    }

    public void showOptionDialog(final AlertDialog dialog) {
        final IBinder windowToken = mKeyboardSwitcher.getMainKeyboardView().getWindowToken();
        if (windowToken == null) {
            return;
        }

        dialog.setCancelable(true);
        dialog.setCanceledOnTouchOutside(true);

        final Window window = dialog.getWindow();
        final WindowManager.LayoutParams lp = window.getAttributes();
        lp.token = windowToken;
        lp.type = WindowManager.LayoutParams.TYPE_APPLICATION_ATTACHED_DIALOG;
        window.setAttributes(lp);
        window.addFlags(WindowManager.LayoutParams.FLAG_ALT_FOCUSABLE_IM);

        mOptionsDialog = dialog;
        dialog.show();
    }

    public void debugDumpStateAndCrashWithException(final String context) {
        final StringBuilder s = new StringBuilder();
        s.append("Target application : ").append(mTargetApplicationInfo.name)
                .append("\nPackage : ").append(mTargetApplicationInfo.packageName)
                .append("\nTarget app sdk version : ")
                .append(mTargetApplicationInfo.targetSdkVersion)
                .append("\nAttributes : ").append(mCurrentSettings.getInputAttributesDebugString())
                .append("\nContext : ").append(context);
        throw new RuntimeException(s.toString());
    }

    @Override
    protected void dump(final FileDescriptor fd, final PrintWriter fout, final String[] args) {
        super.dump(fd, fout, args);

        final Printer p = new PrintWriterPrinter(fout);
        p.println("LatinIME state :");
        final Keyboard keyboard = mKeyboardSwitcher.getKeyboard();
        final int keyboardMode = keyboard != null ? keyboard.mId.mMode : -1;
        p.println("  Keyboard mode = " + keyboardMode);
        p.println("  mIsSuggestionsSuggestionsRequested = "
                + mCurrentSettings.isSuggestionsRequested(mDisplayOrientation));
        p.println("  mCorrectionEnabled=" + mCurrentSettings.mCorrectionEnabled);
        p.println("  isComposingWord=" + mWordComposer.isComposingWord());
        p.println("  mSoundOn=" + mCurrentSettings.mSoundOn);
        p.println("  mVibrateOn=" + mCurrentSettings.mVibrateOn);
        p.println("  mKeyPreviewPopupOn=" + mCurrentSettings.mKeyPreviewPopupOn);
        p.println("  inputAttributes=" + mCurrentSettings.getInputAttributesDebugString());
    }
}<|MERGE_RESOLUTION|>--- conflicted
+++ resolved
@@ -2252,13 +2252,7 @@
 
     // This essentially inserts a space, and that's it.
     public void promotePhantomSpace() {
-<<<<<<< HEAD
-        if (mCurrentSettings.shouldInsertSpacesAutomatically()) {
-            sendKeyCodePoint(Constants.CODE_SPACE);
-        }
-=======
-        sendKeyCodePoint(Keyboard.CODE_SPACE);
->>>>>>> 4ad92578
+        sendKeyCodePoint(Constants.CODE_SPACE);
     }
 
     // Used by the RingCharBuffer
