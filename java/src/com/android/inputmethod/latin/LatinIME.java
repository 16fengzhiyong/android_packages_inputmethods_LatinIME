--- conflicted
+++ resolved
@@ -1411,11 +1411,7 @@
         mHandler.postUpdateSuggestionStrip();
         final String text = specificTldProcessingOnTextInput(rawText);
         if (SPACE_STATE_PHANTOM == mSpaceState) {
-<<<<<<< HEAD
-            sendKeyCodePoint(Constants.CODE_SPACE);
-=======
             promotePhantomSpace();
->>>>>>> 3a9ba17f
         }
         mConnection.commitText(text, 1);
         mConnection.endBatchEdit();
@@ -1578,11 +1574,7 @@
         mWordComposer.setBatchInputWord(batchInputText);
         mConnection.beginBatchEdit();
         if (SPACE_STATE_PHANTOM == mSpaceState) {
-<<<<<<< HEAD
-            sendKeyCodePoint(Constants.CODE_SPACE);
-=======
             promotePhantomSpace();
->>>>>>> 3a9ba17f
         }
         mConnection.setComposingText(batchInputText, 1);
         mExpectingUpdateSelection = true;
@@ -1737,11 +1729,7 @@
                 // Sanity check
                 throw new RuntimeException("Should not be composing here");
             }
-<<<<<<< HEAD
-            sendKeyCodePoint(Constants.CODE_SPACE);
-=======
             promotePhantomSpace();
->>>>>>> 3a9ba17f
         }
 
         // NOTE: isCursorTouchingWord() is a blocking IPC call, so it often takes several
@@ -1818,11 +1806,7 @@
 
         if (SPACE_STATE_PHANTOM == spaceState &&
                 mCurrentSettings.isPhantomSpacePromotingSymbol(primaryCode)) {
-<<<<<<< HEAD
-            sendKeyCodePoint(Constants.CODE_SPACE);
-=======
             promotePhantomSpace();
->>>>>>> 3a9ba17f
         }
         sendKeyCodePoint(primaryCode);
 
@@ -2086,11 +2070,7 @@
             int firstChar = Character.codePointAt(suggestion, 0);
             if ((!mCurrentSettings.isWeakSpaceStripper(firstChar))
                     && (!mCurrentSettings.isWeakSpaceSwapper(firstChar))) {
-<<<<<<< HEAD
-                sendKeyCodePoint(Constants.CODE_SPACE);
-=======
                 promotePhantomSpace();
->>>>>>> 3a9ba17f
             }
         }
 
@@ -2269,7 +2249,7 @@
 
     // This essentially inserts a space, and that's it.
     public void promotePhantomSpace() {
-        sendKeyCodePoint(Keyboard.CODE_SPACE);
+        sendKeyCodePoint(Constants.CODE_SPACE);
     }
 
     // Used by the RingCharBuffer
