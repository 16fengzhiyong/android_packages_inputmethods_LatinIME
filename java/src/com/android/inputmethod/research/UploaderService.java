/*
 * Copyright (C) 2012 The Android Open Source Project
 *
 * Licensed under the Apache License, Version 2.0 (the "License");
 * you may not use this file except in compliance with the License.
 * You may obtain a copy of the License at
 *
 *      http://www.apache.org/licenses/LICENSE-2.0
 *
 * Unless required by applicable law or agreed to in writing, software
 * distributed under the License is distributed on an "AS IS" BASIS,
 * WITHOUT WARRANTIES OR CONDITIONS OF ANY KIND, either express or implied.
 * See the License for the specific language governing permissions and
 * limitations under the License.
 */

package com.android.inputmethod.research;

import android.app.AlarmManager;
import android.app.IntentService;
import android.content.Intent;
import android.os.Bundle;

import com.android.inputmethod.latin.define.ProductionFlag;

/**
 * Service to invoke the uploader.
 *
 * Can be regularly invoked, invoked on boot, etc.
 */
public final class UploaderService extends IntentService {
    private static final String TAG = UploaderService.class.getSimpleName();
<<<<<<< HEAD
    private static final boolean DEBUG = false && ProductionFlag.IS_EXPERIMENTAL_DEBUG;
=======
    private static final boolean DEBUG = false
            && ProductionFlag.USES_DEVELOPMENT_ONLY_DIAGNOSTICS_DEBUG;
    // Set IS_INHIBITING_AUTO_UPLOAD to true for local testing
    private static final boolean IS_INHIBITING_AUTO_UPLOAD = false
            && ProductionFlag.USES_DEVELOPMENT_ONLY_DIAGNOSTICS_DEBUG;
>>>>>>> 5b048292
    public static final long RUN_INTERVAL = AlarmManager.INTERVAL_HOUR;
    public static final String EXTRA_UPLOAD_UNCONDITIONALLY = UploaderService.class.getName()
            + ".extra.UPLOAD_UNCONDITIONALLY";
    protected static final int TIMEOUT_IN_MS = 1000 * 4;

    public UploaderService() {
        super("Research Uploader Service");
    }

    @Override
    protected void onHandleIntent(final Intent intent) {
        final Uploader uploader = new Uploader(this);
        if (!uploader.isPossibleToUpload()) return;
        if (isUploadingUnconditionally(intent.getExtras()) || uploader.isConvenientToUpload()) {
            uploader.doUpload();
        }
    }

    private boolean isUploadingUnconditionally(final Bundle bundle) {
        if (bundle == null) return false;
        if (bundle.containsKey(EXTRA_UPLOAD_UNCONDITIONALLY)) {
            return bundle.getBoolean(EXTRA_UPLOAD_UNCONDITIONALLY);
        }
        return false;
    }
}<|MERGE_RESOLUTION|>--- conflicted
+++ resolved
@@ -30,15 +30,8 @@
  */
 public final class UploaderService extends IntentService {
     private static final String TAG = UploaderService.class.getSimpleName();
-<<<<<<< HEAD
-    private static final boolean DEBUG = false && ProductionFlag.IS_EXPERIMENTAL_DEBUG;
-=======
     private static final boolean DEBUG = false
             && ProductionFlag.USES_DEVELOPMENT_ONLY_DIAGNOSTICS_DEBUG;
-    // Set IS_INHIBITING_AUTO_UPLOAD to true for local testing
-    private static final boolean IS_INHIBITING_AUTO_UPLOAD = false
-            && ProductionFlag.USES_DEVELOPMENT_ONLY_DIAGNOSTICS_DEBUG;
->>>>>>> 5b048292
     public static final long RUN_INTERVAL = AlarmManager.INTERVAL_HOUR;
     public static final String EXTRA_UPLOAD_UNCONDITIONALLY = UploaderService.class.getName()
             + ".extra.UPLOAD_UNCONDITIONALLY";
