/*
 * Copyright (C) 2012 The Android Open Source Project
 *
 * Licensed under the Apache License, Version 2.0 (the "License"); you may not
 * use this file except in compliance with the License. You may obtain a copy of
 * the License at
 *
 * http://www.apache.org/licenses/LICENSE-2.0
 *
 * Unless required by applicable law or agreed to in writing, software
 * distributed under the License is distributed on an "AS IS" BASIS, WITHOUT
 * WARRANTIES OR CONDITIONS OF ANY KIND, either express or implied. See the
 * License for the specific language governing permissions and limitations under
 * the License.
 */

package com.android.inputmethod.research;

import static com.android.inputmethod.latin.Constants.Subtype.ExtraValue.KEYBOARD_LAYOUT_SET;

import android.app.AlarmManager;
import android.app.AlertDialog;
import android.app.Dialog;
import android.app.PendingIntent;
import android.content.Context;
import android.content.DialogInterface;
import android.content.DialogInterface.OnCancelListener;
import android.content.Intent;
import android.content.SharedPreferences;
import android.content.SharedPreferences.Editor;
import android.content.pm.PackageInfo;
import android.content.pm.PackageManager.NameNotFoundException;
import android.graphics.Canvas;
import android.graphics.Color;
import android.graphics.Paint;
import android.graphics.Paint.Style;
import android.inputmethodservice.InputMethodService;
import android.os.Build;
import android.os.IBinder;
import android.os.SystemClock;
import android.text.TextUtils;
import android.text.format.DateUtils;
import android.util.Log;
import android.view.KeyEvent;
import android.view.MotionEvent;
import android.view.View;
import android.view.View.OnClickListener;
import android.view.Window;
import android.view.WindowManager;
import android.view.inputmethod.CompletionInfo;
import android.view.inputmethod.CorrectionInfo;
import android.view.inputmethod.EditorInfo;
import android.view.inputmethod.InputConnection;
import android.widget.Button;
import android.widget.Toast;

import com.android.inputmethod.keyboard.Key;
import com.android.inputmethod.keyboard.Keyboard;
import com.android.inputmethod.keyboard.KeyboardId;
import com.android.inputmethod.keyboard.KeyboardSwitcher;
import com.android.inputmethod.keyboard.KeyboardView;
import com.android.inputmethod.keyboard.MainKeyboardView;
import com.android.inputmethod.latin.Dictionary;
import com.android.inputmethod.latin.LatinIME;
import com.android.inputmethod.latin.R;
import com.android.inputmethod.latin.RichInputConnection;
import com.android.inputmethod.latin.RichInputConnection.Range;
import com.android.inputmethod.latin.Suggest;
import com.android.inputmethod.latin.SuggestedWords;
import com.android.inputmethod.latin.define.ProductionFlag;

import java.io.File;
import java.text.SimpleDateFormat;
import java.util.Date;
import java.util.Locale;
import java.util.UUID;

/**
 * Logs the use of the LatinIME keyboard.
 *
 * This class logs operations on the IME keyboard, including what the user has typed.
 * Data is stored locally in a file in app-specific storage.
 *
 * This functionality is off by default. See {@link ProductionFlag#IS_EXPERIMENTAL}.
 */
public class ResearchLogger implements SharedPreferences.OnSharedPreferenceChangeListener {
    private static final String TAG = ResearchLogger.class.getSimpleName();
    private static final boolean OUTPUT_ENTIRE_BUFFER = false;  // true may disclose private info
    public static final boolean DEFAULT_USABILITY_STUDY_MODE = false;
    /* package */ static boolean sIsLogging = false;
    private static final int OUTPUT_FORMAT_VERSION = 1;
    private static final String PREF_USABILITY_STUDY_MODE = "usability_study_mode";
    private static final String PREF_RESEARCH_HAS_SEEN_SPLASH = "pref_research_has_seen_splash";
    /* package */ static final String FILENAME_PREFIX = "researchLog";
    private static final String FILENAME_SUFFIX = ".txt";
    private static final SimpleDateFormat TIMESTAMP_DATEFORMAT =
            new SimpleDateFormat("yyyyMMddHHmmssS", Locale.US);
    private static final boolean IS_SHOWING_INDICATOR = true;
    private static final boolean IS_SHOWING_INDICATOR_CLEARLY = false;
    public static final int FEEDBACK_WORD_BUFFER_SIZE = 5;

    // constants related to specific log points
    private static final String WHITESPACE_SEPARATORS = " \t\n\r";
    private static final int MAX_INPUTVIEW_LENGTH_TO_CAPTURE = 8192; // must be >=1
    private static final String PREF_RESEARCH_LOGGER_UUID_STRING = "pref_research_logger_uuid";

    private static final ResearchLogger sInstance = new ResearchLogger();
    // to write to a different filename, e.g., for testing, set mFile before calling start()
    /* package */ File mFilesDir;
    /* package */ String mUUIDString;
    /* package */ ResearchLog mMainResearchLog;
    /* package */ ResearchLog mFeedbackLog;
    /* package */ MainLogBuffer mMainLogBuffer;
    /* package */ LogBuffer mFeedbackLogBuffer;

    private boolean mIsPasswordView = false;
    private boolean mIsLoggingSuspended = false;
    private SharedPreferences mPrefs;

    // digits entered by the user are replaced with this codepoint.
    /* package for test */ static final int DIGIT_REPLACEMENT_CODEPOINT =
            Character.codePointAt("\uE000", 0);  // U+E000 is in the "private-use area"
    // U+E001 is in the "private-use area"
    /* package for test */ static final String WORD_REPLACEMENT_STRING = "\uE001";
    private static final String PREF_LAST_CLEANUP_TIME = "pref_last_cleanup_time";
    private static final long DURATION_BETWEEN_DIR_CLEANUP_IN_MS = DateUtils.DAY_IN_MILLIS;
    private static final long MAX_LOGFILE_AGE_IN_MS = DateUtils.DAY_IN_MILLIS;
    protected static final int SUSPEND_DURATION_IN_MINUTES = 1;
    // set when LatinIME should ignore an onUpdateSelection() callback that
    // arises from operations in this class
    private static boolean sLatinIMEExpectingUpdateSelection = false;

    // used to check whether words are not unique
    private Suggest mSuggest;
    private Dictionary mDictionary;
    private KeyboardSwitcher mKeyboardSwitcher;
    private InputMethodService mInputMethodService;
    private final Statistics mStatistics;

    private Intent mUploadIntent;
    private PendingIntent mUploadPendingIntent;

    private LogUnit mCurrentLogUnit = new LogUnit();

    private ResearchLogger() {
        mStatistics = Statistics.getInstance();
    }

    public static ResearchLogger getInstance() {
        return sInstance;
    }

    public void init(final InputMethodService ims, final SharedPreferences prefs,
            KeyboardSwitcher keyboardSwitcher) {
        assert ims != null;
        if (ims == null) {
            Log.w(TAG, "IMS is null; logging is off");
        } else {
            mFilesDir = ims.getFilesDir();
            if (mFilesDir == null || !mFilesDir.exists()) {
                Log.w(TAG, "IME storage directory does not exist.");
            }
        }
        if (prefs != null) {
            mUUIDString = getUUID(prefs);
            if (!prefs.contains(PREF_USABILITY_STUDY_MODE)) {
                Editor e = prefs.edit();
                e.putBoolean(PREF_USABILITY_STUDY_MODE, DEFAULT_USABILITY_STUDY_MODE);
                e.apply();
            }
            sIsLogging = prefs.getBoolean(PREF_USABILITY_STUDY_MODE, false);
            prefs.registerOnSharedPreferenceChangeListener(this);

            final long lastCleanupTime = prefs.getLong(PREF_LAST_CLEANUP_TIME, 0L);
            final long now = System.currentTimeMillis();
            if (lastCleanupTime + DURATION_BETWEEN_DIR_CLEANUP_IN_MS < now) {
                final long timeHorizon = now - MAX_LOGFILE_AGE_IN_MS;
                cleanupLoggingDir(mFilesDir, timeHorizon);
                Editor e = prefs.edit();
                e.putLong(PREF_LAST_CLEANUP_TIME, now);
                e.apply();
            }
        }
        mKeyboardSwitcher = keyboardSwitcher;
        mInputMethodService = ims;
        mPrefs = prefs;
        mUploadIntent = new Intent(mInputMethodService, UploaderService.class);
        mUploadPendingIntent = PendingIntent.getService(mInputMethodService, 0, mUploadIntent, 0);

        if (ProductionFlag.IS_EXPERIMENTAL) {
            scheduleUploadingService(mInputMethodService);
        }
    }

    /**
     * Arrange for the UploaderService to be run on a regular basis.
     *
     * Any existing scheduled invocation of UploaderService is removed and rescheduled.  This may
     * cause problems if this method is called often and frequent updates are required, but since
     * the user will likely be sleeping at some point, if the interval is less that the expected
     * sleep duration and this method is not called during that time, the service should be invoked
     * at some point.
     */
    public static void scheduleUploadingService(Context context) {
        final Intent intent = new Intent(context, UploaderService.class);
        final PendingIntent pendingIntent = PendingIntent.getService(context, 0, intent, 0);
        final AlarmManager manager =
                (AlarmManager) context.getSystemService(Context.ALARM_SERVICE);
        manager.cancel(pendingIntent);
        manager.setInexactRepeating(AlarmManager.ELAPSED_REALTIME_WAKEUP,
                UploaderService.RUN_INTERVAL, UploaderService.RUN_INTERVAL, pendingIntent);
    }

    private void cleanupLoggingDir(final File dir, final long time) {
        for (File file : dir.listFiles()) {
            if (file.getName().startsWith(ResearchLogger.FILENAME_PREFIX) &&
                    file.lastModified() < time) {
                file.delete();
            }
        }
    }

    public void mainKeyboardView_onAttachedToWindow() {
        maybeShowSplashScreen();
    }

    private boolean hasSeenSplash() {
        return mPrefs.getBoolean(PREF_RESEARCH_HAS_SEEN_SPLASH, false);
    }

    private Dialog mSplashDialog = null;

    private void maybeShowSplashScreen() {
        if (hasSeenSplash()) {
            return;
        }
        if (mSplashDialog != null && mSplashDialog.isShowing()) {
            return;
        }
        final IBinder windowToken = mKeyboardSwitcher.getMainKeyboardView().getWindowToken();
        if (windowToken == null) {
            return;
        }
        mSplashDialog = new Dialog(mInputMethodService, android.R.style.Theme_Holo_Dialog);
        mSplashDialog.requestWindowFeature(Window.FEATURE_NO_TITLE);
        mSplashDialog.setContentView(R.layout.research_splash);
        mSplashDialog.setCancelable(true);
        final Window w = mSplashDialog.getWindow();
        final WindowManager.LayoutParams lp = w.getAttributes();
        lp.token = windowToken;
        lp.type = WindowManager.LayoutParams.TYPE_APPLICATION_ATTACHED_DIALOG;
        w.setAttributes(lp);
        w.addFlags(WindowManager.LayoutParams.FLAG_ALT_FOCUSABLE_IM);
        mSplashDialog.setOnCancelListener(new OnCancelListener() {
            @Override
            public void onCancel(DialogInterface dialog) {
                mInputMethodService.requestHideSelf(0);
            }
        });
        final Button doNotLogButton = (Button) mSplashDialog.findViewById(
                R.id.research_do_not_log_button);
        doNotLogButton.setOnClickListener(new OnClickListener() {
            @Override
            public void onClick(View v) {
                onUserLoggingElection(false);
                mSplashDialog.dismiss();
            }
        });
        final Button doLogButton = (Button) mSplashDialog.findViewById(R.id.research_do_log_button);
        doLogButton.setOnClickListener(new OnClickListener() {
            @Override
            public void onClick(View v) {
                onUserLoggingElection(true);
                mSplashDialog.dismiss();
            }
        });
        mSplashDialog.show();
    }

    public void onUserLoggingElection(final boolean enableLogging) {
        setLoggingAllowed(enableLogging);
        if (mPrefs == null) {
            return;
        }
        final Editor e = mPrefs.edit();
        e.putBoolean(PREF_RESEARCH_HAS_SEEN_SPLASH, true);
        e.apply();
        restart();
    }

    private void setLoggingAllowed(boolean enableLogging) {
        if (mPrefs == null) {
            return;
        }
        Editor e = mPrefs.edit();
        e.putBoolean(PREF_USABILITY_STUDY_MODE, enableLogging);
        e.apply();
        sIsLogging = enableLogging;
    }

    private File createLogFile(File filesDir) {
        final StringBuilder sb = new StringBuilder();
        sb.append(FILENAME_PREFIX).append('-');
        sb.append(mUUIDString).append('-');
        sb.append(TIMESTAMP_DATEFORMAT.format(new Date()));
        sb.append(FILENAME_SUFFIX);
        return new File(filesDir, sb.toString());
    }

    private void checkForEmptyEditor() {
        if (mInputMethodService == null) {
            return;
        }
        final InputConnection ic = mInputMethodService.getCurrentInputConnection();
        if (ic == null) {
            return;
        }
        final CharSequence textBefore = ic.getTextBeforeCursor(1, 0);
        if (!TextUtils.isEmpty(textBefore)) {
            mStatistics.setIsEmptyUponStarting(false);
            return;
        }
        final CharSequence textAfter = ic.getTextAfterCursor(1, 0);
        if (!TextUtils.isEmpty(textAfter)) {
            mStatistics.setIsEmptyUponStarting(false);
            return;
        }
        if (textBefore != null && textAfter != null) {
            mStatistics.setIsEmptyUponStarting(true);
        }
    }

    private void start() {
        maybeShowSplashScreen();
        updateSuspendedState();
        requestIndicatorRedraw();
        mStatistics.reset();
        checkForEmptyEditor();
        if (!isAllowedToLog()) {
            // Log.w(TAG, "not in usability mode; not logging");
            return;
        }
        if (mFilesDir == null || !mFilesDir.exists()) {
            Log.w(TAG, "IME storage directory does not exist.  Cannot start logging.");
            return;
        }
        if (mMainLogBuffer == null) {
            mMainResearchLog = new ResearchLog(createLogFile(mFilesDir));
            mMainLogBuffer = new MainLogBuffer(mMainResearchLog);
            mMainLogBuffer.setSuggest(mSuggest);
        }
        if (mFeedbackLogBuffer == null) {
            mFeedbackLog = new ResearchLog(createLogFile(mFilesDir));
            // LogBuffer is one more than FEEDBACK_WORD_BUFFER_SIZE, because it must also hold
            // the feedback LogUnit itself.
            mFeedbackLogBuffer = new LogBuffer(FEEDBACK_WORD_BUFFER_SIZE + 1);
        }
    }

    /* package */ void stop() {
        logStatistics();
        commitCurrentLogUnit();

        if (mMainLogBuffer != null) {
            publishLogBuffer(mMainLogBuffer, mMainResearchLog, false /* isIncludingPrivateData */);
            mMainResearchLog.close();
            mMainLogBuffer = null;
        }
        if (mFeedbackLogBuffer != null) {
            mFeedbackLog.close();
            mFeedbackLogBuffer = null;
        }
    }

    public boolean abort() {
        boolean didAbortMainLog = false;
        if (mMainLogBuffer != null) {
            mMainLogBuffer.clear();
            try {
                didAbortMainLog = mMainResearchLog.blockingAbort();
            } catch (InterruptedException e) {
                // Don't know whether this succeeded or not.  We assume not; this is reported
                // to the caller.
            }
            mMainLogBuffer = null;
        }
        boolean didAbortFeedbackLog = false;
        if (mFeedbackLogBuffer != null) {
            mFeedbackLogBuffer.clear();
            try {
                didAbortFeedbackLog = mFeedbackLog.blockingAbort();
            } catch (InterruptedException e) {
                // Don't know whether this succeeded or not.  We assume not; this is reported
                // to the caller.
            }
            mFeedbackLogBuffer = null;
        }
        return didAbortMainLog && didAbortFeedbackLog;
    }

    private void restart() {
        stop();
        start();
    }

    private long mResumeTime = 0L;
    private void suspendLoggingUntil(long time) {
        mIsLoggingSuspended = true;
        mResumeTime = time;
        requestIndicatorRedraw();
    }

    private void resumeLogging() {
        mResumeTime = 0L;
        updateSuspendedState();
        requestIndicatorRedraw();
        if (isAllowedToLog()) {
            restart();
        }
    }

    private void updateSuspendedState() {
        final long time = System.currentTimeMillis();
        if (time > mResumeTime) {
            mIsLoggingSuspended = false;
        }
    }

    @Override
    public void onSharedPreferenceChanged(SharedPreferences prefs, String key) {
        if (key == null || prefs == null) {
            return;
        }
        sIsLogging = prefs.getBoolean(PREF_USABILITY_STUDY_MODE, false);
        if (sIsLogging == false) {
            abort();
        }
        requestIndicatorRedraw();
        mPrefs = prefs;
        prefsChanged(prefs);
    }

    public void presentResearchDialog(final LatinIME latinIME) {
        if (mInFeedbackDialog) {
            Toast.makeText(latinIME, R.string.research_please_exit_feedback_form,
                    Toast.LENGTH_LONG).show();
            return;
        }
        final CharSequence title = latinIME.getString(R.string.english_ime_research_log);
        final boolean showEnable = mIsLoggingSuspended || !sIsLogging;
        final CharSequence[] items = new CharSequence[] {
                latinIME.getString(R.string.research_feedback_menu_option),
                showEnable ? latinIME.getString(R.string.research_enable_session_logging) :
                        latinIME.getString(R.string.research_do_not_log_this_session)
        };
        final DialogInterface.OnClickListener listener = new DialogInterface.OnClickListener() {
            @Override
            public void onClick(DialogInterface di, int position) {
                di.dismiss();
                switch (position) {
                    case 0:
                        presentFeedbackDialog(latinIME);
                        break;
                    case 1:
                        if (showEnable) {
                            if (!sIsLogging) {
                                setLoggingAllowed(true);
                            }
                            resumeLogging();
                            Toast.makeText(latinIME,
                                    R.string.research_notify_session_logging_enabled,
                                    Toast.LENGTH_LONG).show();
                        } else {
                            Toast toast = Toast.makeText(latinIME,
                                    R.string.research_notify_session_log_deleting,
                                    Toast.LENGTH_LONG);
                            toast.show();
                            boolean isLogDeleted = abort();
                            final long currentTime = System.currentTimeMillis();
                            final long resumeTime = currentTime + 1000 * 60 *
                                    SUSPEND_DURATION_IN_MINUTES;
                            suspendLoggingUntil(resumeTime);
                            toast.cancel();
                            Toast.makeText(latinIME, R.string.research_notify_logging_suspended,
                                    Toast.LENGTH_LONG).show();
                        }
                        break;
                }
            }

        };
        final AlertDialog.Builder builder = new AlertDialog.Builder(latinIME)
                .setItems(items, listener)
                .setTitle(title);
        latinIME.showOptionDialog(builder.create());
    }

    private boolean mInFeedbackDialog = false;
    public void presentFeedbackDialog(LatinIME latinIME) {
        mInFeedbackDialog = true;
        latinIME.launchKeyboardedDialogActivity(FeedbackActivity.class);
    }

    private static final String[] EVENTKEYS_FEEDBACK = {
        "UserTimestamp", "contents"
    };
    public void sendFeedback(final String feedbackContents, final boolean includeHistory) {
        if (mFeedbackLogBuffer == null) {
            return;
        }
        if (includeHistory) {
            commitCurrentLogUnit();
        } else {
            mFeedbackLogBuffer.clear();
        }
        final LogUnit feedbackLogUnit = new LogUnit();
        final Object[] values = {
            feedbackContents
        };
        feedbackLogUnit.addLogStatement(EVENTKEYS_FEEDBACK, values,
                false /* isPotentiallyPrivate */);
        mFeedbackLogBuffer.shiftIn(feedbackLogUnit);
        publishLogBuffer(mFeedbackLogBuffer, mFeedbackLog, true /* isIncludingPrivateData */);
        mFeedbackLog.close();
        uploadNow();
        mFeedbackLog = new ResearchLog(createLogFile(mFilesDir));
    }

    public void uploadNow() {
        mInputMethodService.startService(mUploadIntent);
    }

    public void onLeavingSendFeedbackDialog() {
        mInFeedbackDialog = false;
    }

    public void initSuggest(Suggest suggest) {
        mSuggest = suggest;
        if (mMainLogBuffer != null) {
            mMainLogBuffer.setSuggest(mSuggest);
        }
    }

    private void setIsPasswordView(boolean isPasswordView) {
        mIsPasswordView = isPasswordView;
    }

    private boolean isAllowedToLog() {
        return !mIsPasswordView && !mIsLoggingSuspended && sIsLogging && !mInFeedbackDialog;
    }

    public void requestIndicatorRedraw() {
        if (!IS_SHOWING_INDICATOR) {
            return;
        }
        if (mKeyboardSwitcher == null) {
            return;
        }
        final KeyboardView mainKeyboardView = mKeyboardSwitcher.getMainKeyboardView();
        if (mainKeyboardView == null) {
            return;
        }
        mainKeyboardView.invalidateAllKeys();
    }


    public void paintIndicator(KeyboardView view, Paint paint, Canvas canvas, int width,
            int height) {
        // TODO: Reimplement using a keyboard background image specific to the ResearchLogger
        // and remove this method.
        // The check for MainKeyboardView ensures that a red border is only placed around
        // the main keyboard, not every keyboard.
        if (IS_SHOWING_INDICATOR && isAllowedToLog() && view instanceof MainKeyboardView) {
            final int savedColor = paint.getColor();
            paint.setColor(Color.RED);
            final Style savedStyle = paint.getStyle();
            paint.setStyle(Style.STROKE);
            final float savedStrokeWidth = paint.getStrokeWidth();
            if (IS_SHOWING_INDICATOR_CLEARLY) {
                paint.setStrokeWidth(5);
                canvas.drawRect(0, 0, width, height, paint);
            } else {
                // Put a tiny red dot on the screen so a knowledgeable user can check whether
                // it is enabled.  The dot is actually a zero-width, zero-height rectangle,
                // placed at the lower-right corner of the canvas, painted with a non-zero border
                // width.
                paint.setStrokeWidth(3);
                canvas.drawRect(width, height, width, height, paint);
            }
            paint.setColor(savedColor);
            paint.setStyle(savedStyle);
            paint.setStrokeWidth(savedStrokeWidth);
        }
    }

    private static final Object[] EVENTKEYS_NULLVALUES = {};

    /**
     * Buffer a research log event, flagging it as privacy-sensitive.
     *
     * This event contains potentially private information.  If the word that this event is a part
     * of is determined to be privacy-sensitive, then this event should not be included in the
     * output log.  The system waits to output until the containing word is known.
     *
     * @param keys an array containing a descriptive name for the event, followed by the keys
     * @param values an array of values, either a String or Number.  length should be one
     * less than the keys array
     */
    private synchronized void enqueuePotentiallyPrivateEvent(final String[] keys,
            final Object[] values) {
        assert values.length + 1 == keys.length;
        if (isAllowedToLog()) {
            mCurrentLogUnit.addLogStatement(keys, values, true /* isPotentiallyPrivate */);
        }
    }

    private void setCurrentLogUnitContainsDigitFlag() {
        mCurrentLogUnit.setContainsDigit();
    }

    /**
     * Buffer a research log event, flaggint it as not privacy-sensitive.
     *
     * This event contains no potentially private information.  Even if the word that this event
     * is privacy-sensitive, this event can still safely be sent to the output log.  The system
     * waits until the containing word is known so that this event can be written in the proper
     * temporal order with other events that may be privacy sensitive.
     *
     * @param keys an array containing a descriptive name for the event, followed by the keys
     * @param values an array of values, either a String or Number.  length should be one
     * less than the keys array
     */
    private synchronized void enqueueEvent(final String[] keys, final Object[] values) {
        assert values.length + 1 == keys.length;
        if (isAllowedToLog()) {
            mCurrentLogUnit.addLogStatement(keys, values, false /* isPotentiallyPrivate */);
        }
    }

    /* package for test */ void commitCurrentLogUnit() {
        if (!mCurrentLogUnit.isEmpty()) {
            if (mMainLogBuffer != null) {
                mMainLogBuffer.shiftIn(mCurrentLogUnit);
                if (mMainLogBuffer.isSafeToLog() && mMainResearchLog != null) {
                    publishLogBuffer(mMainLogBuffer, mMainResearchLog,
                            true /* isIncludingPrivateData */);
                    mMainLogBuffer.resetWordCounter();
                }
            }
            if (mFeedbackLogBuffer != null) {
                mFeedbackLogBuffer.shiftIn(mCurrentLogUnit);
            }
            mCurrentLogUnit = new LogUnit();
            Log.d(TAG, "commitCurrentLogUnit");
        }
    }

    /* package for test */ void publishLogBuffer(final LogBuffer logBuffer,
            final ResearchLog researchLog, final boolean isIncludingPrivateData) {
        LogUnit logUnit;
        while ((logUnit = logBuffer.shiftOut()) != null) {
            researchLog.publish(logUnit, isIncludingPrivateData);
        }
    }

    private boolean hasOnlyLetters(final String word) {
        final int length = word.length();
        for (int i = 0; i < length; i = word.offsetByCodePoints(i, 1)) {
            final int codePoint = word.codePointAt(i);
            if (!Character.isLetter(codePoint)) {
                return false;
            }
        }
        return true;
    }

    private void onWordComplete(final String word) {
        Log.d(TAG, "onWordComplete: " + word);
        if (word != null && word.length() > 0 && hasOnlyLetters(word)) {
            mCurrentLogUnit.setWord(word);
            mStatistics.recordWordEntered();
        }
        commitCurrentLogUnit();
    }

    private static int scrubDigitFromCodePoint(int codePoint) {
        return Character.isDigit(codePoint) ? DIGIT_REPLACEMENT_CODEPOINT : codePoint;
    }

    /* package for test */ static String scrubDigitsFromString(String s) {
        StringBuilder sb = null;
        final int length = s.length();
        for (int i = 0; i < length; i = s.offsetByCodePoints(i, 1)) {
            final int codePoint = Character.codePointAt(s, i);
            if (Character.isDigit(codePoint)) {
                if (sb == null) {
                    sb = new StringBuilder(length);
                    sb.append(s.substring(0, i));
                }
                sb.appendCodePoint(DIGIT_REPLACEMENT_CODEPOINT);
            } else {
                if (sb != null) {
                    sb.appendCodePoint(codePoint);
                }
            }
        }
        if (sb == null) {
            return s;
        } else {
            return sb.toString();
        }
    }

    private static String getUUID(final SharedPreferences prefs) {
        String uuidString = prefs.getString(PREF_RESEARCH_LOGGER_UUID_STRING, null);
        if (null == uuidString) {
            UUID uuid = UUID.randomUUID();
            uuidString = uuid.toString();
            Editor editor = prefs.edit();
            editor.putString(PREF_RESEARCH_LOGGER_UUID_STRING, uuidString);
            editor.apply();
        }
        return uuidString;
    }

    private String scrubWord(String word) {
        if (mDictionary == null) {
            return WORD_REPLACEMENT_STRING;
        }
        if (mDictionary.isValidWord(word)) {
            return word;
        }
        return WORD_REPLACEMENT_STRING;
    }

    private static final String[] EVENTKEYS_LATINIME_ONSTARTINPUTVIEWINTERNAL = {
        "LatinIMEOnStartInputViewInternal", "uuid", "packageName", "inputType", "imeOptions",
        "fieldId", "display", "model", "prefs", "versionCode", "versionName", "outputFormatVersion"
    };
    public static void latinIME_onStartInputViewInternal(final EditorInfo editorInfo,
            final SharedPreferences prefs) {
        final ResearchLogger researchLogger = getInstance();
        researchLogger.start();
        if (editorInfo != null) {
            final Context context = researchLogger.mInputMethodService;
            try {
                final PackageInfo packageInfo;
                packageInfo = context.getPackageManager().getPackageInfo(context.getPackageName(),
                        0);
                final Integer versionCode = packageInfo.versionCode;
                final String versionName = packageInfo.versionName;
                final Object[] values = {
                        researchLogger.mUUIDString, editorInfo.packageName,
                        Integer.toHexString(editorInfo.inputType),
                        Integer.toHexString(editorInfo.imeOptions), editorInfo.fieldId,
                        Build.DISPLAY, Build.MODEL, prefs, versionCode, versionName,
                        OUTPUT_FORMAT_VERSION
                };
                researchLogger.enqueueEvent(EVENTKEYS_LATINIME_ONSTARTINPUTVIEWINTERNAL, values);
            } catch (NameNotFoundException e) {
                e.printStackTrace();
            }
        }
    }

    public void latinIME_onFinishInputInternal() {
        stop();
    }

<<<<<<< HEAD
    private static final String[] EVENTKEYS_USER_FEEDBACK = {
        "UserFeedback", "FeedbackContents"
    };

    private static final String[] EVENTKEYS_PREFS_CHANGED = {
        "PrefsChanged", "prefs"
    };
    public static void prefsChanged(final SharedPreferences prefs) {
        final ResearchLogger researchLogger = getInstance();
        final Object[] values = {
            prefs
        };
        researchLogger.enqueueEvent(EVENTKEYS_PREFS_CHANGED, values);
    }

=======
>>>>>>> 7bc4bde4
    // Regular logging methods

    private static final String[] EVENTKEYS_MAINKEYBOARDVIEW_PROCESSMOTIONEVENT = {
        "MainKeyboardViewProcessMotionEvent", "action", "eventTime", "id", "x", "y", "size",
        "pressure"
    };
    public static void mainKeyboardView_processMotionEvent(final MotionEvent me, final int action,
            final long eventTime, final int index, final int id, final int x, final int y) {
        if (me != null) {
            final String actionString;
            switch (action) {
                case MotionEvent.ACTION_CANCEL: actionString = "CANCEL"; break;
                case MotionEvent.ACTION_UP: actionString = "UP"; break;
                case MotionEvent.ACTION_DOWN: actionString = "DOWN"; break;
                case MotionEvent.ACTION_POINTER_UP: actionString = "POINTER_UP"; break;
                case MotionEvent.ACTION_POINTER_DOWN: actionString = "POINTER_DOWN"; break;
                case MotionEvent.ACTION_MOVE: actionString = "MOVE"; break;
                case MotionEvent.ACTION_OUTSIDE: actionString = "OUTSIDE"; break;
                default: actionString = "ACTION_" + action; break;
            }
            final float size = me.getSize(index);
            final float pressure = me.getPressure(index);
            final Object[] values = {
                actionString, eventTime, id, x, y, size, pressure
            };
            getInstance().enqueuePotentiallyPrivateEvent(
                    EVENTKEYS_MAINKEYBOARDVIEW_PROCESSMOTIONEVENT, values);
        }
    }

    private static final String[] EVENTKEYS_LATINIME_ONCODEINPUT = {
        "LatinIMEOnCodeInput", "code", "x", "y"
    };
    public static void latinIME_onCodeInput(final int code, final int x, final int y) {
        final long time = SystemClock.uptimeMillis();
        final ResearchLogger researchLogger = getInstance();
        final Object[] values = {
            Keyboard.printableCode(scrubDigitFromCodePoint(code)), x, y
        };
        researchLogger.enqueuePotentiallyPrivateEvent(EVENTKEYS_LATINIME_ONCODEINPUT, values);
        if (Character.isDigit(code)) {
            researchLogger.setCurrentLogUnitContainsDigitFlag();
        }
        researchLogger.mStatistics.recordChar(code, time);
    }

    private static final String[] EVENTKEYS_LATINIME_ONDISPLAYCOMPLETIONS = {
        "LatinIMEOnDisplayCompletions", "applicationSpecifiedCompletions"
    };
    public static void latinIME_onDisplayCompletions(
            final CompletionInfo[] applicationSpecifiedCompletions) {
        final Object[] values = {
            applicationSpecifiedCompletions
        };
        getInstance().enqueuePotentiallyPrivateEvent(EVENTKEYS_LATINIME_ONDISPLAYCOMPLETIONS,
                values);
    }

    public static boolean getAndClearLatinIMEExpectingUpdateSelection() {
        boolean returnValue = sLatinIMEExpectingUpdateSelection;
        sLatinIMEExpectingUpdateSelection = false;
        return returnValue;
    }

    private static final String[] EVENTKEYS_LATINIME_ONWINDOWHIDDEN = {
        "LatinIMEOnWindowHidden", "isTextTruncated", "text"
    };
    public static void latinIME_onWindowHidden(final int savedSelectionStart,
            final int savedSelectionEnd, final InputConnection ic) {
        if (ic != null) {
            // Capture the TextView contents.  This will trigger onUpdateSelection(), so we
            // set sLatinIMEExpectingUpdateSelection so that when onUpdateSelection() is called,
            // it can tell that it was generated by the logging code, and not by the user, and
            // therefore keep user-visible state as is.
            ic.beginBatchEdit();
            ic.performContextMenuAction(android.R.id.selectAll);
            CharSequence charSequence = ic.getSelectedText(0);
            ic.setSelection(savedSelectionStart, savedSelectionEnd);
            ic.endBatchEdit();
            sLatinIMEExpectingUpdateSelection = true;
            final Object[] values = new Object[2];
            if (OUTPUT_ENTIRE_BUFFER) {
                if (TextUtils.isEmpty(charSequence)) {
                    values[0] = false;
                    values[1] = "";
                } else {
                    if (charSequence.length() > MAX_INPUTVIEW_LENGTH_TO_CAPTURE) {
                        int length = MAX_INPUTVIEW_LENGTH_TO_CAPTURE;
                        // do not cut in the middle of a supplementary character
                        final char c = charSequence.charAt(length - 1);
                        if (Character.isHighSurrogate(c)) {
                            length--;
                        }
                        final CharSequence truncatedCharSequence = charSequence.subSequence(0,
                                length);
                        values[0] = true;
                        values[1] = truncatedCharSequence.toString();
                    } else {
                        values[0] = false;
                        values[1] = charSequence.toString();
                    }
                }
            } else {
                values[0] = true;
                values[1] = "";
            }
            final ResearchLogger researchLogger = getInstance();
            researchLogger.enqueueEvent(EVENTKEYS_LATINIME_ONWINDOWHIDDEN, values);
            researchLogger.commitCurrentLogUnit();
            getInstance().stop();
        }
    }

    private static final String[] EVENTKEYS_LATINIME_ONUPDATESELECTION = {
        "LatinIMEOnUpdateSelection", "lastSelectionStart", "lastSelectionEnd", "oldSelStart",
        "oldSelEnd", "newSelStart", "newSelEnd", "composingSpanStart", "composingSpanEnd",
        "expectingUpdateSelection", "expectingUpdateSelectionFromLogger", "context"
    };
    public static void latinIME_onUpdateSelection(final int lastSelectionStart,
            final int lastSelectionEnd, final int oldSelStart, final int oldSelEnd,
            final int newSelStart, final int newSelEnd, final int composingSpanStart,
            final int composingSpanEnd, final boolean expectingUpdateSelection,
            final boolean expectingUpdateSelectionFromLogger,
            final RichInputConnection connection) {
        String word = "";
        if (connection != null) {
            Range range = connection.getWordRangeAtCursor(WHITESPACE_SEPARATORS, 1);
            if (range != null) {
                word = range.mWord;
            }
        }
        final ResearchLogger researchLogger = getInstance();
        final String scrubbedWord = researchLogger.scrubWord(word);
        final Object[] values = {
            lastSelectionStart, lastSelectionEnd, oldSelStart, oldSelEnd, newSelStart,
            newSelEnd, composingSpanStart, composingSpanEnd, expectingUpdateSelection,
            expectingUpdateSelectionFromLogger, scrubbedWord
        };
        researchLogger.enqueuePotentiallyPrivateEvent(EVENTKEYS_LATINIME_ONUPDATESELECTION, values);
    }

    private static final String[] EVENTKEYS_LATINIME_PICKSUGGESTIONMANUALLY = {
        "LatinIMEPickSuggestionManually", "replacedWord", "index", "suggestion", "x", "y"
    };
    public static void latinIME_pickSuggestionManually(final String replacedWord,
            final int index, CharSequence suggestion, int x, int y) {
        final Object[] values = {
            scrubDigitsFromString(replacedWord), index, suggestion == null ? null :
                    scrubDigitsFromString(suggestion.toString()), x, y
        };
        final ResearchLogger researchLogger = getInstance();
        researchLogger.enqueuePotentiallyPrivateEvent(EVENTKEYS_LATINIME_PICKSUGGESTIONMANUALLY,
                values);
    }

    private static final String[] EVENTKEYS_LATINIME_PUNCTUATIONSUGGESTION = {
        "LatinIMEPunctuationSuggestion", "index", "suggestion", "x", "y"
    };
    public static void latinIME_punctuationSuggestion(final int index,
            final CharSequence suggestion, int x, int y) {
        final Object[] values = {
            index, suggestion, x, y
        };
        getInstance().enqueueEvent(EVENTKEYS_LATINIME_PUNCTUATIONSUGGESTION, values);
    }

    private static final String[] EVENTKEYS_LATINIME_SENDKEYCODEPOINT = {
        "LatinIMESendKeyCodePoint", "code"
    };
    public static void latinIME_sendKeyCodePoint(final int code) {
        final Object[] values = {
            Keyboard.printableCode(scrubDigitFromCodePoint(code))
        };
        final ResearchLogger researchLogger = getInstance();
        researchLogger.enqueuePotentiallyPrivateEvent(EVENTKEYS_LATINIME_SENDKEYCODEPOINT, values);
        if (Character.isDigit(code)) {
            researchLogger.setCurrentLogUnitContainsDigitFlag();
        }
    }

    private static final String[] EVENTKEYS_LATINIME_SWAPSWAPPERANDSPACE = {
        "LatinIMESwapSwapperAndSpace"
    };
    public static void latinIME_swapSwapperAndSpace() {
        getInstance().enqueueEvent(EVENTKEYS_LATINIME_SWAPSWAPPERANDSPACE, EVENTKEYS_NULLVALUES);
    }

    private static final String[] EVENTKEYS_MAINKEYBOARDVIEW_ONLONGPRESS = {
        "MainKeyboardViewOnLongPress"
    };
    public static void mainKeyboardView_onLongPress() {
        getInstance().enqueueEvent(EVENTKEYS_MAINKEYBOARDVIEW_ONLONGPRESS, EVENTKEYS_NULLVALUES);
    }

    private static final String[] EVENTKEYS_MAINKEYBOARDVIEW_SETKEYBOARD = {
        "MainKeyboardViewSetKeyboard", "elementId", "locale", "orientation", "width",
        "modeName", "action", "navigateNext", "navigatePrevious", "clobberSettingsKey",
        "passwordInput", "shortcutKeyEnabled", "hasShortcutKey", "languageSwitchKeyEnabled",
        "isMultiLine", "tw", "th", "keys"
    };
    public static void mainKeyboardView_setKeyboard(final Keyboard keyboard) {
        if (keyboard != null) {
            final KeyboardId kid = keyboard.mId;
            final boolean isPasswordView = kid.passwordInput();
            getInstance().setIsPasswordView(isPasswordView);
            final Object[] values = {
                    KeyboardId.elementIdToName(kid.mElementId),
                    kid.mLocale + ":" + kid.mSubtype.getExtraValueOf(KEYBOARD_LAYOUT_SET),
                    kid.mOrientation,
                    kid.mWidth,
                    KeyboardId.modeName(kid.mMode),
                    kid.imeAction(),
                    kid.navigateNext(),
                    kid.navigatePrevious(),
                    kid.mClobberSettingsKey,
                    isPasswordView,
                    kid.mShortcutKeyEnabled,
                    kid.mHasShortcutKey,
                    kid.mLanguageSwitchKeyEnabled,
                    kid.isMultiLine(),
                    keyboard.mOccupiedWidth,
                    keyboard.mOccupiedHeight,
                    keyboard.mKeys
                };
            getInstance().enqueueEvent(EVENTKEYS_MAINKEYBOARDVIEW_SETKEYBOARD, values);
            getInstance().setIsPasswordView(isPasswordView);
        }
    }

    private static final String[] EVENTKEYS_LATINIME_REVERTCOMMIT = {
        "LatinIMERevertCommit", "originallyTypedWord"
    };
    public static void latinIME_revertCommit(final String originallyTypedWord) {
        final Object[] values = {
            originallyTypedWord
        };
        getInstance().enqueuePotentiallyPrivateEvent(EVENTKEYS_LATINIME_REVERTCOMMIT, values);
    }

    private static final String[] EVENTKEYS_POINTERTRACKER_CALLLISTENERONCANCELINPUT = {
        "PointerTrackerCallListenerOnCancelInput"
    };
    public static void pointerTracker_callListenerOnCancelInput() {
        getInstance().enqueueEvent(EVENTKEYS_POINTERTRACKER_CALLLISTENERONCANCELINPUT,
                EVENTKEYS_NULLVALUES);
    }

    private static final String[] EVENTKEYS_POINTERTRACKER_CALLLISTENERONCODEINPUT = {
        "PointerTrackerCallListenerOnCodeInput", "code", "outputText", "x", "y",
        "ignoreModifierKey", "altersCode", "isEnabled"
    };
    public static void pointerTracker_callListenerOnCodeInput(final Key key, final int x,
            final int y, final boolean ignoreModifierKey, final boolean altersCode,
            final int code) {
        if (key != null) {
            CharSequence outputText = key.mOutputText;
            final Object[] values = {
                Keyboard.printableCode(scrubDigitFromCodePoint(code)), outputText == null ? null
                        : scrubDigitsFromString(outputText.toString()),
                x, y, ignoreModifierKey, altersCode, key.isEnabled()
            };
            getInstance().enqueuePotentiallyPrivateEvent(
                    EVENTKEYS_POINTERTRACKER_CALLLISTENERONCODEINPUT, values);
        }
    }

    private static final String[] EVENTKEYS_POINTERTRACKER_CALLLISTENERONRELEASE = {
        "PointerTrackerCallListenerOnRelease", "code", "withSliding", "ignoreModifierKey",
        "isEnabled"
    };
    public static void pointerTracker_callListenerOnRelease(final Key key, final int primaryCode,
            final boolean withSliding, final boolean ignoreModifierKey) {
        if (key != null) {
            final Object[] values = {
                Keyboard.printableCode(scrubDigitFromCodePoint(primaryCode)), withSliding,
                ignoreModifierKey, key.isEnabled()
            };
            getInstance().enqueuePotentiallyPrivateEvent(
                    EVENTKEYS_POINTERTRACKER_CALLLISTENERONRELEASE, values);
        }
    }

    private static final String[] EVENTKEYS_POINTERTRACKER_ONDOWNEVENT = {
        "PointerTrackerOnDownEvent", "deltaT", "distanceSquared"
    };
    public static void pointerTracker_onDownEvent(long deltaT, int distanceSquared) {
        final Object[] values = {
            deltaT, distanceSquared
        };
        getInstance().enqueuePotentiallyPrivateEvent(EVENTKEYS_POINTERTRACKER_ONDOWNEVENT, values);
    }

    private static final String[] EVENTKEYS_POINTERTRACKER_ONMOVEEVENT = {
        "PointerTrackerOnMoveEvent", "x", "y", "lastX", "lastY"
    };
    public static void pointerTracker_onMoveEvent(final int x, final int y, final int lastX,
            final int lastY) {
        final Object[] values = {
            x, y, lastX, lastY
        };
        getInstance().enqueuePotentiallyPrivateEvent(EVENTKEYS_POINTERTRACKER_ONMOVEEVENT, values);
    }

    private static final String[] EVENTKEYS_RICHINPUTCONNECTION_COMMITCOMPLETION = {
        "RichInputConnectionCommitCompletion", "completionInfo"
    };
    public static void richInputConnection_commitCompletion(final CompletionInfo completionInfo) {
        final Object[] values = {
            completionInfo
        };
        final ResearchLogger researchLogger = getInstance();
        researchLogger.enqueuePotentiallyPrivateEvent(
                EVENTKEYS_RICHINPUTCONNECTION_COMMITCOMPLETION, values);
    }

    // Disabled for privacy-protection reasons.  Because this event comes after
    // richInputConnection_commitText, which is the event used to separate LogUnits, the
    // data in this event can be associated with the next LogUnit, revealing information
    // about the current word even if it was supposed to be suppressed.  The occurrance of
    // autocorrection can be determined by examining the difference between the text strings in
    // the last call to richInputConnection_setComposingText before
    // richInputConnection_commitText, so it's not a data loss.
    // TODO: Figure out how to log this event without loss of privacy.
    /*
    private static final String[] EVENTKEYS_RICHINPUTCONNECTION_COMMITCORRECTION = {
        "RichInputConnectionCommitCorrection", "typedWord", "autoCorrection"
    };
    */
    public static void richInputConnection_commitCorrection(CorrectionInfo correctionInfo) {
        /*
        final String typedWord = correctionInfo.getOldText().toString();
        final String autoCorrection = correctionInfo.getNewText().toString();
        final Object[] values = {
            scrubDigitsFromString(typedWord), scrubDigitsFromString(autoCorrection)
        };
        final ResearchLogger researchLogger = getInstance();
        researchLogger.enqueuePotentiallyPrivateEvent(
                EVENTKEYS_RICHINPUTCONNECTION_COMMITCORRECTION, values);
        */
    }

    private static final String[] EVENTKEYS_RICHINPUTCONNECTION_COMMITTEXT = {
        "RichInputConnectionCommitText", "typedWord", "newCursorPosition"
    };
    public static void richInputConnection_commitText(final CharSequence typedWord,
            final int newCursorPosition) {
        final String scrubbedWord = scrubDigitsFromString(typedWord.toString());
        final Object[] values = {
            scrubbedWord, newCursorPosition
        };
        final ResearchLogger researchLogger = getInstance();
        researchLogger.enqueuePotentiallyPrivateEvent(EVENTKEYS_RICHINPUTCONNECTION_COMMITTEXT,
                values);
        researchLogger.onWordComplete(scrubbedWord);
    }

    private static final String[] EVENTKEYS_RICHINPUTCONNECTION_DELETESURROUNDINGTEXT = {
        "RichInputConnectionDeleteSurroundingText", "beforeLength", "afterLength"
    };
    public static void richInputConnection_deleteSurroundingText(final int beforeLength,
            final int afterLength) {
        final Object[] values = {
            beforeLength, afterLength
        };
        getInstance().enqueuePotentiallyPrivateEvent(
                EVENTKEYS_RICHINPUTCONNECTION_DELETESURROUNDINGTEXT, values);
    }

    private static final String[] EVENTKEYS_RICHINPUTCONNECTION_FINISHCOMPOSINGTEXT = {
        "RichInputConnectionFinishComposingText"
    };
    public static void richInputConnection_finishComposingText() {
        getInstance().enqueueEvent(EVENTKEYS_RICHINPUTCONNECTION_FINISHCOMPOSINGTEXT,
                EVENTKEYS_NULLVALUES);
    }

    private static final String[] EVENTKEYS_RICHINPUTCONNECTION_PERFORMEDITORACTION = {
        "RichInputConnectionPerformEditorAction", "imeActionNext"
    };
    public static void richInputConnection_performEditorAction(final int imeActionNext) {
        final Object[] values = {
            imeActionNext
        };
        getInstance().enqueueEvent(EVENTKEYS_RICHINPUTCONNECTION_PERFORMEDITORACTION, values);
    }

    private static final String[] EVENTKEYS_RICHINPUTCONNECTION_SENDKEYEVENT = {
        "RichInputConnectionSendKeyEvent", "eventTime", "action", "code"
    };
    public static void richInputConnection_sendKeyEvent(final KeyEvent keyEvent) {
        final Object[] values = {
            keyEvent.getEventTime(),
            keyEvent.getAction(),
            keyEvent.getKeyCode()
        };
        getInstance().enqueuePotentiallyPrivateEvent(EVENTKEYS_RICHINPUTCONNECTION_SENDKEYEVENT,
                values);
    }

    private static final String[] EVENTKEYS_RICHINPUTCONNECTION_SETCOMPOSINGTEXT = {
        "RichInputConnectionSetComposingText", "text", "newCursorPosition"
    };
    public static void richInputConnection_setComposingText(final CharSequence text,
            final int newCursorPosition) {
        if (text == null) {
            throw new RuntimeException("setComposingText is null");
        }
        final Object[] values = {
            text, newCursorPosition
        };
        getInstance().enqueuePotentiallyPrivateEvent(EVENTKEYS_RICHINPUTCONNECTION_SETCOMPOSINGTEXT,
                values);
    }

    private static final String[] EVENTKEYS_RICHINPUTCONNECTION_SETSELECTION = {
        "RichInputConnectionSetSelection", "from", "to"
    };
    public static void richInputConnection_setSelection(final int from, final int to) {
        final Object[] values = {
            from, to
        };
        getInstance().enqueuePotentiallyPrivateEvent(EVENTKEYS_RICHINPUTCONNECTION_SETSELECTION,
                values);
    }

    private static final String[] EVENTKEYS_SUDDENJUMPINGTOUCHEVENTHANDLER_ONTOUCHEVENT = {
        "SuddenJumpingTouchEventHandlerOnTouchEvent", "motionEvent"
    };
    public static void suddenJumpingTouchEventHandler_onTouchEvent(final MotionEvent me) {
        if (me != null) {
            final Object[] values = {
                me.toString()
            };
            getInstance().enqueuePotentiallyPrivateEvent(
                    EVENTKEYS_SUDDENJUMPINGTOUCHEVENTHANDLER_ONTOUCHEVENT, values);
        }
    }

    private static final String[] EVENTKEYS_SUGGESTIONSTRIPVIEW_SETSUGGESTIONS = {
        "SuggestionStripViewSetSuggestions", "suggestedWords"
    };
    public static void suggestionStripView_setSuggestions(final SuggestedWords suggestedWords) {
        if (suggestedWords != null) {
            final Object[] values = {
                suggestedWords
            };
            getInstance().enqueuePotentiallyPrivateEvent(
                    EVENTKEYS_SUGGESTIONSTRIPVIEW_SETSUGGESTIONS, values);
        }
    }

    private static final String[] EVENTKEYS_USER_TIMESTAMP = {
        "UserTimestamp"
    };
    public void userTimestamp() {
        getInstance().enqueueEvent(EVENTKEYS_USER_TIMESTAMP, EVENTKEYS_NULLVALUES);
    }

    private static final String[] EVENTKEYS_STATISTICS = {
        "Statistics", "charCount", "letterCount", "numberCount", "spaceCount", "deleteOpsCount",
        "wordCount", "isEmptyUponStarting", "isEmptinessStateKnown", "averageTimeBetweenKeys",
        "averageTimeBeforeDelete", "averageTimeDuringRepeatedDelete", "averageTimeAfterDelete"
    };
    private static void logStatistics() {
        final ResearchLogger researchLogger = getInstance();
        final Statistics statistics = researchLogger.mStatistics;
        final Object[] values = {
                statistics.mCharCount, statistics.mLetterCount, statistics.mNumberCount,
                statistics.mSpaceCount, statistics.mDeleteKeyCount,
                statistics.mWordCount, statistics.mIsEmptyUponStarting,
                statistics.mIsEmptinessStateKnown, statistics.mKeyCounter.getAverageTime(),
                statistics.mBeforeDeleteKeyCounter.getAverageTime(),
                statistics.mDuringRepeatedDeleteKeysCounter.getAverageTime(),
                statistics.mAfterDeleteKeyCounter.getAverageTime()
        };
        researchLogger.enqueueEvent(EVENTKEYS_STATISTICS, values);
    }
}<|MERGE_RESOLUTION|>--- conflicted
+++ resolved
@@ -767,11 +767,6 @@
         stop();
     }
 
-<<<<<<< HEAD
-    private static final String[] EVENTKEYS_USER_FEEDBACK = {
-        "UserFeedback", "FeedbackContents"
-    };
-
     private static final String[] EVENTKEYS_PREFS_CHANGED = {
         "PrefsChanged", "prefs"
     };
@@ -783,8 +778,6 @@
         researchLogger.enqueueEvent(EVENTKEYS_PREFS_CHANGED, values);
     }
 
-=======
->>>>>>> 7bc4bde4
     // Regular logging methods
 
     private static final String[] EVENTKEYS_MAINKEYBOARDVIEW_PROCESSMOTIONEVENT = {
