--- conflicted
+++ resolved
@@ -205,27 +205,16 @@
         mContext.sendBroadcast(i);
     }
 
-<<<<<<< HEAD
-  public void textModifiedByChooseSuggestion(int suggestionLength, int replacedPhraseLength,
-                                             int index, String before, String after) {
-=======
-    public void textModifiedByChooseSuggestion(int length) {
-        setHasLoggingInfo(true);
->>>>>>> 21c3e696
+
+    public void textModifiedByChooseSuggestion(int suggestionLength, int replacedPhraseLength,
+                                               int index, String before, String after) {
+        setHasLoggingInfo(true);
         Intent i = newLoggingBroadcast(LoggingEvents.VoiceIme.TEXT_MODIFIED);
         i.putExtra(LoggingEvents.VoiceIme.EXTRA_TEXT_MODIFIED_LENGTH, suggestionLength);
         i.putExtra(LoggingEvents.VoiceIme.EXTRA_TEXT_REPLACED_LENGTH, replacedPhraseLength);
         i.putExtra(LoggingEvents.VoiceIme.EXTRA_TEXT_MODIFIED_TYPE,
                 LoggingEvents.VoiceIme.TEXT_MODIFIED_TYPE_CHOOSE_SUGGESTION);
-<<<<<<< HEAD
-=======
-        mContext.sendBroadcast(i);
-    }
-
-    public void nBestChoose(int index) {
-        setHasLoggingInfo(true);
-        Intent i = newLoggingBroadcast(LoggingEvents.VoiceIme.N_BEST_CHOOSE);
->>>>>>> 21c3e696
+
         i.putExtra(LoggingEvents.VoiceIme.EXTRA_N_BEST_CHOOSE_INDEX, index);
         i.putExtra(LoggingEvents.VoiceIme.EXTRA_BEFORE_N_BEST_CHOOSE, before);
         i.putExtra(LoggingEvents.VoiceIme.EXTRA_AFTER_N_BEST_CHOOSE, after);
